// Copyright (c) 2017 Uber Technologies, Inc.
//
// Permission is hereby granted, free of charge, to any person obtaining a copy
// of this software and associated documentation files (the "Software"), to deal
// in the Software without restriction, including without limitation the rights
// to use, copy, modify, merge, publish, distribute, sublicense, and/or sell
// copies of the Software, and to permit persons to whom the Software is
// furnished to do so, subject to the following conditions:
//
// The above copyright notice and this permission notice shall be included in
// all copies or substantial portions of the Software.
//
// THE SOFTWARE IS PROVIDED "AS IS", WITHOUT WARRANTY OF ANY KIND, EXPRESS OR
// IMPLIED, INCLUDING BUT NOT LIMITED TO THE WARRANTIES OF MERCHANTABILITY,
// FITNESS FOR A PARTICULAR PURPOSE AND NONINFRINGEMENT. IN NO EVENT SHALL THE
// AUTHORS OR COPYRIGHT HOLDERS BE LIABLE FOR ANY CLAIM, DAMAGES OR OTHER
// LIABILITY, WHETHER IN AN ACTION OF CONTRACT, TORT OR OTHERWISE, ARISING FROM,
// OUT OF OR IN CONNECTION WITH THE SOFTWARE OR THE USE OR OTHER DEALINGS IN
// THE SOFTWARE.

// Package server contains the code to run the dbnode server.
package server

import (
	"context"
	"errors"
	"fmt"
	"io"
	"math"
	"net/http"
	"os"
	"path"
	"runtime"
	"runtime/debug"
	"strings"
	"sync"
	"time"

	clusterclient "github.com/m3db/m3/src/cluster/client"
	"github.com/m3db/m3/src/cluster/client/etcd"
	"github.com/m3db/m3/src/cluster/generated/proto/commonpb"
	"github.com/m3db/m3/src/cluster/generated/proto/kvpb"
	"github.com/m3db/m3/src/cluster/kv"
	"github.com/m3db/m3/src/cmd/services/m3dbnode/config"
	queryconfig "github.com/m3db/m3/src/cmd/services/m3query/config"
	"github.com/m3db/m3/src/dbnode/client"
	"github.com/m3db/m3/src/dbnode/encoding"
	"github.com/m3db/m3/src/dbnode/encoding/m3tsz"
	"github.com/m3db/m3/src/dbnode/encoding/proto"
	"github.com/m3db/m3/src/dbnode/environment"
	"github.com/m3db/m3/src/dbnode/kvconfig"
	"github.com/m3db/m3/src/dbnode/namespace"
	hjcluster "github.com/m3db/m3/src/dbnode/network/server/httpjson/cluster"
	hjnode "github.com/m3db/m3/src/dbnode/network/server/httpjson/node"
	"github.com/m3db/m3/src/dbnode/network/server/tchannelthrift"
	ttcluster "github.com/m3db/m3/src/dbnode/network/server/tchannelthrift/cluster"
	ttnode "github.com/m3db/m3/src/dbnode/network/server/tchannelthrift/node"
	"github.com/m3db/m3/src/dbnode/persist/fs"
	"github.com/m3db/m3/src/dbnode/persist/fs/commitlog"
	"github.com/m3db/m3/src/dbnode/ratelimit"
	"github.com/m3db/m3/src/dbnode/retention"
	m3dbruntime "github.com/m3db/m3/src/dbnode/runtime"
	"github.com/m3db/m3/src/dbnode/sharding"
	"github.com/m3db/m3/src/dbnode/storage"
	"github.com/m3db/m3/src/dbnode/storage/block"
	"github.com/m3db/m3/src/dbnode/storage/bootstrap/result"
	"github.com/m3db/m3/src/dbnode/storage/cluster"
	"github.com/m3db/m3/src/dbnode/storage/index"
	"github.com/m3db/m3/src/dbnode/storage/limits"
	"github.com/m3db/m3/src/dbnode/storage/limits/permits"
	"github.com/m3db/m3/src/dbnode/storage/series"
	"github.com/m3db/m3/src/dbnode/topology"
	"github.com/m3db/m3/src/dbnode/ts"
	"github.com/m3db/m3/src/dbnode/ts/writes"
	xtchannel "github.com/m3db/m3/src/dbnode/x/tchannel"
	"github.com/m3db/m3/src/dbnode/x/xio"
	"github.com/m3db/m3/src/dbnode/x/xpool"
	m3ninxindex "github.com/m3db/m3/src/m3ninx/index"
	"github.com/m3db/m3/src/m3ninx/postings"
	"github.com/m3db/m3/src/m3ninx/postings/roaring"
	"github.com/m3db/m3/src/query/api/v1/handler/placement"
	"github.com/m3db/m3/src/query/api/v1/handler/prometheus/handleroptions"
	"github.com/m3db/m3/src/x/clock"
	xconfig "github.com/m3db/m3/src/x/config"
	xcontext "github.com/m3db/m3/src/x/context"
	xdebug "github.com/m3db/m3/src/x/debug"
	xdocs "github.com/m3db/m3/src/x/docs"
	"github.com/m3db/m3/src/x/ident"
	"github.com/m3db/m3/src/x/instrument"
	"github.com/m3db/m3/src/x/mmap"
	xos "github.com/m3db/m3/src/x/os"
	"github.com/m3db/m3/src/x/pool"
	"github.com/m3db/m3/src/x/serialize"

	apachethrift "github.com/apache/thrift/lib/go/thrift"
	"github.com/m3dbx/vellum/levenshtein"
	"github.com/m3dbx/vellum/levenshtein2"
	"github.com/m3dbx/vellum/regexp"
	"github.com/opentracing/opentracing-go"
	"github.com/uber-go/tally"
	"github.com/uber/tchannel-go"
	"go.etcd.io/etcd/embed"
	"go.uber.org/zap"
)

const (
	bootstrapConfigInitTimeout       = 10 * time.Second
	serverGracefulCloseTimeout       = 10 * time.Second
	bgProcessLimitInterval           = 10 * time.Second
	maxBgProcessLimitMonitorDuration = 5 * time.Minute
	cpuProfileDuration               = 5 * time.Second
	filePathPrefixLockFile           = ".lock"
	defaultServiceName               = "m3dbnode"
	skipRaiseProcessLimitsEnvVar     = "SKIP_PROCESS_LIMITS_RAISE"
	skipRaiseProcessLimitsEnvVarTrue = "true"
	mmapReporterMetricName           = "mmap-mapped-bytes"
	mmapReporterTagName              = "map-name"
)

// RunOptions provides options for running the server
// with backwards compatibility if only solely adding fields.
type RunOptions struct {
	// ConfigFile is the YAML configuration file to use to run the server.
	ConfigFile string

	// Config is an alternate way to provide configuration and will be used
	// instead of parsing ConfigFile if ConfigFile is not specified.
	Config config.DBConfiguration

	// BootstrapCh is a channel to listen on to be notified of bootstrap.
	BootstrapCh chan<- struct{}

	// EmbeddedKVCh is a channel to listen on to be notified that the embedded KV has bootstrapped.
	EmbeddedKVCh chan<- struct{}

	// ClientCh is a channel to listen on to share the same m3db client that this server uses.
	ClientCh chan<- client.Client

	// ClusterClientCh is a channel to listen on to share the same m3 cluster client that this server uses.
	ClusterClientCh chan<- clusterclient.Client

	// KVStoreCh is a channel to listen on to share the same m3 kv store client that this server uses.
	KVStoreCh chan<- kv.Store

	// InterruptCh is a programmatic interrupt channel to supply to
	// interrupt and shutdown the server.
	InterruptCh <-chan error

	// CustomOptions are custom options to apply to the session.
	CustomOptions []client.CustomAdminOption

	// Transforms are transforms to apply to the database storage options.
	Transforms []storage.OptionTransform

	// StorageOptions are additional storage options.
	StorageOptions StorageOptions

	// CustomBuildTags are additional tags to be added to the instrument build
	// reporter.
	CustomBuildTags map[string]string
}

// Run runs the server programmatically given a filename for the
// configuration file.
func Run(runOpts RunOptions) {
	var cfg config.DBConfiguration
	if runOpts.ConfigFile != "" {
		var rootCfg config.Configuration
		if err := xconfig.LoadFile(&rootCfg, runOpts.ConfigFile, xconfig.Options{}); err != nil {
			// NB(r): Use fmt.Fprintf(os.Stderr, ...) to avoid etcd.SetGlobals()
			// sending stdlib "log" to black hole. Don't remove unless with good reason.
			fmt.Fprintf(os.Stderr, "unable to load %s: %v", runOpts.ConfigFile, err)
			os.Exit(1)
		}

		cfg = *rootCfg.DB
	} else {
		cfg = runOpts.Config
	}

	err := cfg.Validate()
	if err != nil {
		// NB(r): Use fmt.Fprintf(os.Stderr, ...) to avoid etcd.SetGlobals()
		// sending stdlib "log" to black hole. Don't remove unless with good reason.
		fmt.Fprintf(os.Stderr, "error initializing config defaults and validating config: %v", err)
		os.Exit(1)
	}

	logger, err := cfg.LoggingOrDefault().BuildLogger()
	if err != nil {
		// NB(r): Use fmt.Fprintf(os.Stderr, ...) to avoid etcd.SetGlobals()
		// sending stdlib "log" to black hole. Don't remove unless with good reason.
		fmt.Fprintf(os.Stderr, "unable to create logger: %v", err)
		os.Exit(1)
	}
	defer logger.Sync()

	cfg.Debug.SetRuntimeValues(logger)

	xconfig.WarnOnDeprecation(cfg, logger)

	// Log whether or not migration read only posting lists are enabled.
	// Note: will be removed once read only postings lists deemed stable.
	if m3ninxindex.MigrationReadOnlyPostings() {
		logger.Info("read only postings lists enabled")
	} else {
		logger.Info("read only postings lists disabled")
	}

	// By default attempt to raise process limits, which is a benign operation.
	skipRaiseLimits := strings.TrimSpace(os.Getenv(skipRaiseProcessLimitsEnvVar))
	if skipRaiseLimits != skipRaiseProcessLimitsEnvVarTrue {
		// Raise fd limits to nr_open system limit
		result, err := xos.RaiseProcessNoFileToNROpen()
		if err != nil {
			logger.Warn("unable to raise rlimit", zap.Error(err))
		} else {
			logger.Info("raised rlimit no file fds limit",
				zap.Bool("required", result.RaisePerformed),
				zap.Uint64("sysNROpenValue", result.NROpenValue),
				zap.Uint64("noFileMaxValue", result.NoFileMaxValue),
				zap.Uint64("noFileCurrValue", result.NoFileCurrValue))
		}
	}

	// Parse file and directory modes
	newFileMode, err := cfg.Filesystem.ParseNewFileMode()
	if err != nil {
		logger.Fatal("could not parse new file mode", zap.Error(err))
	}

	newDirectoryMode, err := cfg.Filesystem.ParseNewDirectoryMode()
	if err != nil {
		logger.Fatal("could not parse new directory mode", zap.Error(err))
	}

	// Obtain a lock on `filePathPrefix`, or exit if another process already has it.
	// The lock consists of a lock file (on the file system) and a lock in memory.
	// When the process exits gracefully, both the lock file and the lock will be removed.
	// If the process exits ungracefully, only the lock in memory will be removed, the lock
	// file will remain on the file system. When a dbnode starts after an ungracefully stop,
	// it will be able to acquire the lock despite the fact the the lock file exists.
	lockPath := path.Join(cfg.Filesystem.FilePathPrefixOrDefault(), filePathPrefixLockFile)
	fslock, err := createAndAcquireLockfile(lockPath, newDirectoryMode)
	if err != nil {
		logger.Fatal("could not acquire lock", zap.String("path", lockPath), zap.Error(err))
	}
	// nolint: errcheck
	defer fslock.releaseLockfile()

	go bgValidateProcessLimits(logger)
	debug.SetGCPercent(cfg.GCPercentageOrDefault())

	scope, _, err := cfg.MetricsOrDefault().NewRootScope()
	if err != nil {
		logger.Fatal("could not connect to metrics", zap.Error(err))
	}

	hostID, err := cfg.HostIDOrDefault().Resolve()
	if err != nil {
		logger.Fatal("could not resolve local host ID", zap.Error(err))
	}

	var (
		tracer      opentracing.Tracer
		traceCloser io.Closer
	)

	if cfg.Tracing == nil {
		tracer = opentracing.NoopTracer{}
		logger.Info("tracing disabled; set `tracing.backend` to enable")
	} else {
		// setup tracer
		serviceName := cfg.Tracing.ServiceName
		if serviceName == "" {
			serviceName = defaultServiceName
		}
		tracer, traceCloser, err = cfg.Tracing.NewTracer(serviceName, scope.SubScope("jaeger"), logger)
		if err != nil {
			tracer = opentracing.NoopTracer{}
			logger.Warn("could not initialize tracing; using no-op tracer instead",
				zap.String("service", serviceName), zap.Error(err))
		} else {
			defer traceCloser.Close()
			logger.Info("tracing enabled", zap.String("service", serviceName))
		}
	}

	// Presence of KV server config indicates embedded etcd cluster
	discoveryConfig := cfg.DiscoveryOrDefault()
	envConfig, err := discoveryConfig.EnvironmentConfig(hostID)
	if err != nil {
		logger.Fatal("could not get env config from discovery config", zap.Error(err))
	}

	if envConfig.SeedNodes == nil {
		logger.Info("no seed nodes set, using dedicated etcd cluster")
	} else {
		// Default etcd client clusters if not set already
		service, err := envConfig.Services.SyncCluster()
		if err != nil {
			logger.Fatal("invalid cluster configuration", zap.Error(err))
		}

		clusters := service.Service.ETCDClusters
		seedNodes := envConfig.SeedNodes.InitialCluster
		if len(clusters) == 0 {
			endpoints, err := config.InitialClusterEndpoints(seedNodes)
			if err != nil {
				logger.Fatal("unable to create etcd clusters", zap.Error(err))
			}

			zone := service.Service.Zone

			logger.Info("using seed nodes etcd cluster",
				zap.String("zone", zone), zap.Strings("endpoints", endpoints))
			service.Service.ETCDClusters = []etcd.ClusterConfig{{
				Zone:      zone,
				Endpoints: endpoints,
			}}
		}

		seedNodeHostIDs := make([]string, 0, len(seedNodes))
		for _, entry := range seedNodes {
			seedNodeHostIDs = append(seedNodeHostIDs, entry.HostID)
		}
		logger.Info("resolving seed node configuration",
			zap.String("hostID", hostID), zap.Strings("seedNodeHostIDs", seedNodeHostIDs),
		)

		if !config.IsSeedNode(seedNodes, hostID) {
			logger.Info("not a seed node, using cluster seed nodes")
		} else {
			logger.Info("seed node, starting etcd server")

			etcdCfg, err := config.NewEtcdEmbedConfig(cfg)
			if err != nil {
				logger.Fatal("unable to create etcd config", zap.Error(err))
			}

			e, err := embed.StartEtcd(etcdCfg)
			if err != nil {
				logger.Fatal("could not start embedded etcd", zap.Error(err))
			}

			if runOpts.EmbeddedKVCh != nil {
				// Notify on embedded KV bootstrap chan if specified
				runOpts.EmbeddedKVCh <- struct{}{}
			}

			defer e.Close()
		}
	}

	// By default use histogram timers for timers that
	// are constructed allowing for type to be picked
	// by the caller using instrument.NewTimer(...).
	timerOpts := instrument.NewHistogramTimerOptions(instrument.HistogramTimerOptions{})
	timerOpts.StandardSampleRate = cfg.MetricsOrDefault().SampleRate()

	var (
		opts  = storage.NewOptions()
		iOpts = opts.InstrumentOptions().
			SetLogger(logger).
			SetMetricsScope(scope).
			SetTimerOptions(timerOpts).
			SetTracer(tracer).
			SetCustomBuildTags(runOpts.CustomBuildTags)
	)
	opts = opts.SetInstrumentOptions(iOpts)

	// Only override the default MemoryTracker (which has default limits) if a custom limit has
	// been set.
	if cfg.Limits.MaxOutstandingRepairedBytes > 0 {
		memTrackerOptions := storage.NewMemoryTrackerOptions(cfg.Limits.MaxOutstandingRepairedBytes)
		memTracker := storage.NewMemoryTracker(memTrackerOptions)
		opts = opts.SetMemoryTracker(memTracker)
	}

	opentracing.SetGlobalTracer(tracer)

	// Set global index options.
	if n := cfg.Index.RegexpDFALimitOrDefault(); n > 0 {
		regexp.SetStateLimit(n)
		levenshtein.SetStateLimit(n)
		levenshtein2.SetStateLimit(n)
	}
	if n := cfg.Index.RegexpFSALimitOrDefault(); n > 0 {
		regexp.SetDefaultLimit(n)
	}

	buildReporter := instrument.NewBuildReporter(iOpts)
	if err := buildReporter.Start(); err != nil {
		logger.Fatal("unable to start build reporter", zap.Error(err))
	}
	defer buildReporter.Stop()

	mmapCfg := cfg.Filesystem.MmapConfigurationOrDefault()
	shouldUseHugeTLB := mmapCfg.HugeTLB.Enabled
	if shouldUseHugeTLB {
		// Make sure the host supports HugeTLB before proceeding with it to prevent
		// excessive log spam.
		shouldUseHugeTLB, err = hostSupportsHugeTLB()
		if err != nil {
			logger.Fatal("could not determine if host supports HugeTLB", zap.Error(err))
		}
		if !shouldUseHugeTLB {
			logger.Warn("host doesn't support HugeTLB, proceeding without it")
		}
	}

	mmapReporter := newMmapReporter(scope)
	mmapReporterCtx, cancel := context.WithCancel(context.Background())
	defer cancel()
	go mmapReporter.Run(mmapReporterCtx)
	opts = opts.SetMmapReporter(mmapReporter)

	runtimeOpts := m3dbruntime.NewOptions().
		SetPersistRateLimitOptions(ratelimit.NewOptions().
			SetLimitEnabled(true).
			SetLimitMbps(cfg.Filesystem.ThroughputLimitMbpsOrDefault()).
			SetLimitCheckEvery(cfg.Filesystem.ThroughputCheckEveryOrDefault())).
		SetWriteNewSeriesAsync(cfg.WriteNewSeriesAsyncOrDefault()).
		SetWriteNewSeriesBackoffDuration(cfg.WriteNewSeriesBackoffDurationOrDefault())

	if lruCfg := cfg.Cache.SeriesConfiguration().LRU; lruCfg != nil {
		runtimeOpts = runtimeOpts.SetMaxWiredBlocks(lruCfg.MaxBlocks)
	}

<<<<<<< HEAD
	for _, transform := range runOpts.Transforms {
		opts = transform(opts)
	}

	// Setup query stats tracking.
	docsLimit := limits.DefaultLookbackLimitOptions()
	bytesReadLimit := limits.DefaultLookbackLimitOptions()
	diskSeriesReadLimit := limits.DefaultLookbackLimitOptions()
=======
	// Setup query stats tracking.
	var (
		docsLimit           = limits.DefaultLookbackLimitOptions()
		bytesReadLimit      = limits.DefaultLookbackLimitOptions()
		diskSeriesReadLimit = limits.DefaultLookbackLimitOptions()
		aggDocsLimit        = limits.DefaultLookbackLimitOptions()
	)

>>>>>>> 090f71df
	if limitConfig := runOpts.Config.Limits.MaxRecentlyQueriedSeriesBlocks; limitConfig != nil {
		docsLimit.Limit = limitConfig.Value
		docsLimit.Lookback = limitConfig.Lookback
	}
	if limitConfig := runOpts.Config.Limits.MaxRecentlyQueriedSeriesDiskBytesRead; limitConfig != nil {
		bytesReadLimit.Limit = limitConfig.Value
		bytesReadLimit.Lookback = limitConfig.Lookback
	}
	if limitConfig := runOpts.Config.Limits.MaxRecentlyQueriedSeriesDiskRead; limitConfig != nil {
		diskSeriesReadLimit.Limit = limitConfig.Value
		diskSeriesReadLimit.Lookback = limitConfig.Lookback
	}
	if limitConfig := runOpts.Config.Limits.MaxRecentlyQueriedMetadata; limitConfig != nil {
		aggDocsLimit.Limit = limitConfig.Value
		aggDocsLimit.Lookback = limitConfig.Lookback
	}
	limitOpts := limits.NewOptions().
		SetDocsLimitOpts(docsLimit).
		SetBytesReadLimitOpts(bytesReadLimit).
		SetDiskSeriesReadLimitOpts(diskSeriesReadLimit).
		SetAggregateDocsLimitOpts(aggDocsLimit).
		SetInstrumentOptions(iOpts)

	appliedOpts := opts
	for _, transform := range runOpts.Transforms {
		appliedOpts = transform(appliedOpts)
	}

	if builder := appliedOpts.SourceLoggerBuilder(); builder != nil {
		limitOpts = limitOpts.SetSourceLoggerBuilder(builder)
	}
	queryLimits, err := limits.NewQueryLimits(limitOpts)
	if err != nil {
		logger.Fatal("could not construct docs query limits from config", zap.Error(err))
	}
	queryLimits.Start()
	defer queryLimits.Stop()
	seriesReadPermits := permits.NewLookbackLimitPermitsManager(
		"disk-series-read",
		diskSeriesReadLimit,
		iOpts,
		limitOpts.SourceLoggerBuilder(),
	)
	seriesReadPermits.Start()
	defer seriesReadPermits.Stop()

	permitOptions := opts.PermitsOptions().SetSeriesReadPermitsManager(seriesReadPermits)
	maxIdxConcurrency := int(math.Ceil(float64(runtime.NumCPU()) / 2))
	if cfg.Index.MaxQueryIDsConcurrency > 0 {
		maxIdxConcurrency = cfg.Index.MaxQueryIDsConcurrency
	} else {
		logger.Warn("max index query IDs concurrency was not set, falling back to default value")
	}
	maxWorkerTime := time.Second
	if cfg.Index.MaxWorkerTime > 0 {
		maxWorkerTime = cfg.Index.MaxWorkerTime
	}
	opts = opts.SetPermitsOptions(permitOptions.SetIndexQueryPermitsManager(
		permits.NewFixedPermitsManager(maxIdxConcurrency, int64(maxWorkerTime), iOpts)))

	// Setup postings list cache.
	var (
		plCacheConfig  = cfg.Cache.PostingsListConfiguration()
		plCacheSize    = plCacheConfig.SizeOrDefault()
		plCacheOptions = index.PostingsListCacheOptions{
			InstrumentOptions: opts.InstrumentOptions().
				SetMetricsScope(scope.SubScope("postings-list-cache")),
		}
	)
	postingsListCache, stopReporting, err := index.NewPostingsListCache(plCacheSize, plCacheOptions)
	if err != nil {
		logger.Fatal("could not construct postings list cache", zap.Error(err))
	}
	defer stopReporting()

	// Setup index regexp compilation cache.
	m3ninxindex.SetRegexpCacheOptions(m3ninxindex.RegexpCacheOptions{
		Size:  cfg.Cache.RegexpConfiguration().SizeOrDefault(),
		Scope: iOpts.MetricsScope(),
	})

	for _, transform := range runOpts.Transforms {
		opts = transform(opts)
	}

	// FOLLOWUP(prateek): remove this once we have the runtime options<->index wiring done
	indexOpts := opts.IndexOptions()
	insertMode := index.InsertSync

	if cfg.WriteNewSeriesAsyncOrDefault() {
		insertMode = index.InsertAsync
	}
	if cfg.Index.MaxQueryIDsConcurrency != 0 {
		queryBlockSegmentWorkerPool := xsync.NewWorkerPool(cfg.Index.MaxQueryIDsConcurrency)
		queryBlockSegmentWorkerPool.Init()
		queryBlockWorkerPool := xsync.NewWorkerPool(2 * cfg.Index.MaxQueryIDsConcurrency)
		queryBlockWorkerPool.Init()
		indexOpts = indexOpts.
			SetQueryBlockSegmentWorkerPool(queryBlockSegmentWorkerPool).
			SetQueryBlockWorkerPool(queryBlockWorkerPool)
	}

	plCacheConfig := cfg.Cache.PostingsListConfiguration()
	indexOpts = indexOpts.SetInsertMode(insertMode).
		SetReadThroughSegmentOptions(index.ReadThroughSegmentOptions{
			CacheRegexp:   plCacheConfig.CacheRegexpOrDefault(),
			CacheTerms:    plCacheConfig.CacheTermsOrDefault(),
			CacheSearches: plCacheConfig.CacheSearchOrDefault(),
		}).
		SetMmapReporter(mmapReporter).
		SetQueryLimits(queryLimits)

	opts = opts.SetIndexOptions(indexOpts)

	if tick := cfg.Tick; tick != nil {
		runtimeOpts = runtimeOpts.
			SetTickSeriesBatchSize(tick.SeriesBatchSize).
			SetTickPerSeriesSleepDuration(tick.PerSeriesSleepDuration).
			SetTickMinimumInterval(tick.MinimumInterval)
	}

	runtimeOptsMgr := m3dbruntime.NewOptionsManager()
	if err := runtimeOptsMgr.Update(runtimeOpts); err != nil {
		logger.Fatal("could not set initial runtime options", zap.Error(err))
	}
	defer runtimeOptsMgr.Close()

	opts = opts.SetRuntimeOptionsManager(runtimeOptsMgr)

	policy, err := cfg.PoolingPolicyOrDefault()
	if err != nil {
		logger.Fatal("could not get pooling policy", zap.Error(err))
	}

	tagEncoderPool := serialize.NewTagEncoderPool(
		serialize.NewTagEncoderOptions(),
		poolOptions(
			policy.TagEncoderPool,
			scope.SubScope("tag-encoder-pool")))
	tagEncoderPool.Init()
	tagDecoderPool := serialize.NewTagDecoderPool(
		serialize.NewTagDecoderOptions(serialize.TagDecoderOptionsConfig{}),
		poolOptions(
			policy.TagDecoderPool,
			scope.SubScope("tag-decoder-pool")))
	tagDecoderPool.Init()

	// Pass nil for block.LeaseVerifier for now and it will be set after the
	// db is constructed (since the db is required to construct a
	// block.LeaseVerifier). Initialized here because it needs to be propagated
	// to both the DB and the blockRetriever.
	blockLeaseManager := block.NewLeaseManager(nil)
	opts = opts.SetBlockLeaseManager(blockLeaseManager)
	fsopts := fs.NewOptions().
		SetClockOptions(opts.ClockOptions()).
		SetInstrumentOptions(opts.InstrumentOptions().
			SetMetricsScope(scope.SubScope("database.fs"))).
		SetFilePathPrefix(cfg.Filesystem.FilePathPrefixOrDefault()).
		SetNewFileMode(newFileMode).
		SetNewDirectoryMode(newDirectoryMode).
		SetWriterBufferSize(cfg.Filesystem.WriteBufferSizeOrDefault()).
		SetDataReaderBufferSize(cfg.Filesystem.DataReadBufferSizeOrDefault()).
		SetInfoReaderBufferSize(cfg.Filesystem.InfoReadBufferSizeOrDefault()).
		SetSeekReaderBufferSize(cfg.Filesystem.SeekReadBufferSizeOrDefault()).
		SetMmapEnableHugeTLB(shouldUseHugeTLB).
		SetMmapHugeTLBThreshold(mmapCfg.HugeTLB.Threshold).
		SetRuntimeOptionsManager(runtimeOptsMgr).
		SetTagEncoderPool(tagEncoderPool).
		SetTagDecoderPool(tagDecoderPool).
		SetForceIndexSummariesMmapMemory(cfg.Filesystem.ForceIndexSummariesMmapMemoryOrDefault()).
		SetForceBloomFilterMmapMemory(cfg.Filesystem.ForceBloomFilterMmapMemoryOrDefault()).
		SetIndexBloomFilterFalsePositivePercent(cfg.Filesystem.BloomFilterFalsePositivePercentOrDefault()).
		SetMmapReporter(mmapReporter)

	var commitLogQueueSize int
	cfgCommitLog := cfg.CommitLogOrDefault()
	specified := cfgCommitLog.Queue.Size
	switch cfgCommitLog.Queue.CalculationType {
	case config.CalculationTypeFixed:
		commitLogQueueSize = specified
	case config.CalculationTypePerCPU:
		commitLogQueueSize = specified * runtime.NumCPU()
	default:
		logger.Fatal("unknown commit log queue size type",
			zap.Any("type", cfgCommitLog.Queue.CalculationType))
	}

	var commitLogQueueChannelSize int
	if cfgCommitLog.QueueChannel != nil {
		specified := cfgCommitLog.QueueChannel.Size
		switch cfgCommitLog.Queue.CalculationType {
		case config.CalculationTypeFixed:
			commitLogQueueChannelSize = specified
		case config.CalculationTypePerCPU:
			commitLogQueueChannelSize = specified * runtime.NumCPU()
		default:
			logger.Fatal("unknown commit log queue channel size type",
				zap.Any("type", cfgCommitLog.Queue.CalculationType))
		}
	} else {
		commitLogQueueChannelSize = int(float64(commitLogQueueSize) / commitlog.MaximumQueueSizeQueueChannelSizeRatio)
	}

	// Set the series cache policy.
	seriesCachePolicy := cfg.Cache.SeriesConfiguration().Policy
	opts = opts.SetSeriesCachePolicy(seriesCachePolicy)

	// Apply pooling options.
	poolingPolicy, err := cfg.PoolingPolicyOrDefault()
	if err != nil {
		logger.Fatal("could not get pooling policy", zap.Error(err))
	}

	// Create pools.
	opts = withEncodingAndPoolingOptions(cfg, logger, opts, poolingPolicy)

	// Setup postings list cache.
	var (
		plCacheSize    = plCacheConfig.SizeOrDefault()
		plCacheOptions = index.PostingsListCacheOptions{
			PostingsListPool: opts.IndexOptions().SegmentBuilderOptions().PostingsListPool(),
			InstrumentOptions: opts.InstrumentOptions().
				SetMetricsScope(scope.SubScope("postings-list-cache")),
		}
	)
	segmentPostingsListCache, segmentStopReporting, err := index.NewPostingsListCache(plCacheSize, plCacheOptions)
	if err != nil {
		logger.Fatal("could not construct segment postings list cache", zap.Error(err))
	}
	defer segmentStopReporting()

	searchPostingsListCache, searchStopReporting, err := index.NewPostingsListCache(plCacheSize, plCacheOptions)
	if err != nil {
		logger.Fatal("could not construct searches postings list cache", zap.Error(err))
	}
	defer searchStopReporting()

	opts = opts.SetIndexOptions(opts.IndexOptions().
		SetPostingsListCache(segmentPostingsListCache).
		SetSearchPostingsListCache(searchPostingsListCache))

	// Setup index regexp compilation cache.
	m3ninxindex.SetRegexpCacheOptions(m3ninxindex.RegexpCacheOptions{
		Size:  cfg.Cache.RegexpConfiguration().SizeOrDefault(),
		Scope: opts.InstrumentOptions().MetricsScope(),
	})

	// Apply commit log options.
	opts = opts.SetCommitLogOptions(opts.CommitLogOptions().
		SetInstrumentOptions(opts.InstrumentOptions()).
		SetFilesystemOptions(fsopts).
		SetStrategy(commitlog.StrategyWriteBehind).
		SetFlushSize(cfgCommitLog.FlushMaxBytes).
		SetFlushInterval(cfgCommitLog.FlushEvery).
		SetBacklogQueueSize(commitLogQueueSize).
		SetBacklogQueueChannelSize(commitLogQueueChannelSize))

	// Setup the block retriever
	switch seriesCachePolicy {
	case series.CacheAll:
		// No options needed to be set
	default:
		// All other caching strategies require retrieving series from disk
		// to service a cache miss
		retrieverOpts := fs.NewBlockRetrieverOptions().
			SetBytesPool(opts.BytesPool()).
			SetRetrieveRequestPool(opts.RetrieveRequestPool()).
			SetIdentifierPool(opts.IdentifierPool()).
			SetBlockLeaseManager(blockLeaseManager).
			SetQueryLimits(queryLimits)
		if blockRetrieveCfg := cfg.BlockRetrieve; blockRetrieveCfg != nil {
			if v := blockRetrieveCfg.FetchConcurrency; v != nil {
				retrieverOpts = retrieverOpts.SetFetchConcurrency(*v)
			}
			if v := blockRetrieveCfg.CacheBlocksOnRetrieve; v != nil {
				retrieverOpts = retrieverOpts.SetCacheBlocksOnRetrieve(*v)
			}
		}
		blockRetrieverMgr := block.NewDatabaseBlockRetrieverManager(
			func(md namespace.Metadata, shardSet sharding.ShardSet) (block.DatabaseBlockRetriever, error) {
				retriever, err := fs.NewBlockRetriever(retrieverOpts, fsopts)
				if err != nil {
					return nil, err
				}
				if err := retriever.Open(md, shardSet); err != nil {
					return nil, err
				}
				return retriever, nil
			})
		opts = opts.SetDatabaseBlockRetrieverManager(blockRetrieverMgr)
	}

	// Set the persistence manager
	pm, err := fs.NewPersistManager(fsopts)
	if err != nil {
		logger.Fatal("could not create persist manager", zap.Error(err))
	}
	opts = opts.SetPersistManager(pm)

	// Set the index claims manager
	icm, err := fs.NewIndexClaimsManager(fsopts)
	if err != nil {
		logger.Fatal("could not create index claims manager", zap.Error(err))
	}
	defer func() {
		// Reset counter of index claims managers after server teardown.
		fs.ResetIndexClaimsManagersUnsafe()
	}()
	opts = opts.SetIndexClaimsManager(icm)

	if value := cfg.ForceColdWritesEnabled; value != nil {
		// Allow forcing cold writes to be enabled by config.
		opts = opts.SetForceColdWritesEnabled(*value)
	}

	forceColdWrites := opts.ForceColdWritesEnabled()
	var envCfgResults environment.ConfigureResults
	if len(envConfig.Statics) == 0 {
		logger.Info("creating dynamic config service client with m3cluster")

		envCfgResults, err = envConfig.Configure(environment.ConfigurationParameters{
			InstrumentOpts:         iOpts,
			HashingSeed:            cfg.Hashing.Seed,
			NewDirectoryMode:       newDirectoryMode,
			ForceColdWritesEnabled: forceColdWrites,
		})
		if err != nil {
			logger.Fatal("could not initialize dynamic config", zap.Error(err))
		}
	} else {
		logger.Info("creating static config service client with m3cluster")

		envCfgResults, err = envConfig.Configure(environment.ConfigurationParameters{
			InstrumentOpts:         iOpts,
			HostID:                 hostID,
			ForceColdWritesEnabled: forceColdWrites,
		})
		if err != nil {
			logger.Fatal("could not initialize static config", zap.Error(err))
		}
	}

	syncCfg, err := envCfgResults.SyncCluster()
	if err != nil {
		logger.Fatal("invalid cluster config", zap.Error(err))
	}
	if runOpts.ClusterClientCh != nil {
		runOpts.ClusterClientCh <- syncCfg.ClusterClient
	}
	if runOpts.KVStoreCh != nil {
		runOpts.KVStoreCh <- syncCfg.KVStore
	}

	opts = opts.SetNamespaceInitializer(syncCfg.NamespaceInitializer)

	// Set tchannelthrift options.
	ttopts := tchannelthrift.NewOptions().
		SetClockOptions(opts.ClockOptions()).
		SetInstrumentOptions(opts.InstrumentOptions()).
		SetTopologyInitializer(syncCfg.TopologyInitializer).
		SetIdentifierPool(opts.IdentifierPool()).
		SetTagEncoderPool(tagEncoderPool).
		SetTagDecoderPool(tagDecoderPool).
		SetCheckedBytesWrapperPool(opts.CheckedBytesWrapperPool()).
		SetMaxOutstandingWriteRequests(cfg.Limits.MaxOutstandingWriteRequests).
		SetMaxOutstandingReadRequests(cfg.Limits.MaxOutstandingReadRequests).
		SetQueryLimits(queryLimits).
		SetPermitsOptions(opts.PermitsOptions())

	// Start servers before constructing the DB so orchestration tools can check health endpoints
	// before topology is set.
	var (
		contextPool  = opts.ContextPool()
		tchannelOpts = xtchannel.NewDefaultChannelOptions()
		// Pass nil for the database argument because we haven't constructed it yet. We'll call
		// SetDatabase() once we've initialized it.
		service = ttnode.NewService(nil, ttopts)
	)
	if cfg.TChannel != nil {
		tchannelOpts.MaxIdleTime = cfg.TChannel.MaxIdleTime
		tchannelOpts.IdleCheckInterval = cfg.TChannel.IdleCheckInterval
	}
	tchanOpts := ttnode.NewOptions(tchannelOpts).
		SetInstrumentOptions(opts.InstrumentOptions())
	if fn := runOpts.StorageOptions.TChanChannelFn; fn != nil {
		tchanOpts = tchanOpts.SetTChanChannelFn(fn)
	}
	if fn := runOpts.StorageOptions.TChanNodeServerFn; fn != nil {
		tchanOpts = tchanOpts.SetTChanNodeServerFn(fn)
	}

	listenAddress := cfg.ListenAddressOrDefault()
	tchannelthriftNodeClose, err := ttnode.NewServer(service,
		listenAddress, contextPool, tchanOpts).ListenAndServe()
	if err != nil {
		logger.Fatal("could not open tchannelthrift interface",
			zap.String("address", listenAddress), zap.Error(err))
	}
	defer tchannelthriftNodeClose()
	logger.Info("node tchannelthrift: listening", zap.String("address", listenAddress))

	httpListenAddress := cfg.HTTPNodeListenAddressOrDefault()
	httpjsonNodeClose, err := hjnode.NewServer(service,
		httpListenAddress, contextPool, nil).ListenAndServe()
	if err != nil {
		logger.Fatal("could not open httpjson interface",
			zap.String("address", httpListenAddress), zap.Error(err))
	}
	defer httpjsonNodeClose()
	logger.Info("node httpjson: listening", zap.String("address", httpListenAddress))

	debugListenAddress := cfg.DebugListenAddressOrDefault()
	if debugListenAddress != "" {
		var debugWriter xdebug.ZipWriter
		handlerOpts, err := placement.NewHandlerOptions(syncCfg.ClusterClient,
			queryconfig.Configuration{}, nil, iOpts)
		if err != nil {
			logger.Warn("could not create handler options for debug writer", zap.Error(err))
		} else {
			envCfgCluster, err := envConfig.Services.SyncCluster()
			if err != nil || envCfgCluster.Service == nil {
				logger.Warn("could not get cluster config for debug writer",
					zap.Error(err),
					zap.Bool("envCfgClusterServiceIsNil", envCfgCluster.Service == nil))
			} else {
				debugWriter, err = xdebug.NewPlacementAndNamespaceZipWriterWithDefaultSources(
					cpuProfileDuration,
					syncCfg.ClusterClient,
					handlerOpts,
					[]handleroptions.ServiceNameAndDefaults{
						{
							ServiceName: handleroptions.M3DBServiceName,
							Defaults: []handleroptions.ServiceOptionsDefault{
								handleroptions.WithDefaultServiceEnvironment(envCfgCluster.Service.Env),
								handleroptions.WithDefaultServiceZone(envCfgCluster.Service.Zone),
							},
						},
					},
					iOpts)
				if err != nil {
					logger.Error("unable to create debug writer", zap.Error(err))
				}
			}
		}

		go func() {
			mux := http.DefaultServeMux
			if debugWriter != nil {
				if err := debugWriter.RegisterHandler(xdebug.DebugURL, mux); err != nil {
					logger.Error("unable to register debug writer endpoint", zap.Error(err))
				}
			}

			if err := http.ListenAndServe(debugListenAddress, mux); err != nil {
				logger.Error("debug server could not listen",
					zap.String("address", debugListenAddress), zap.Error(err))
			} else {
				logger.Info("debug server listening",
					zap.String("address", debugListenAddress),
				)
			}
		}()
	}

	topo, err := syncCfg.TopologyInitializer.Init()
	if err != nil {
		logger.Fatal("could not initialize m3db topology", zap.Error(err))
	}

	var protoEnabled bool
	if cfg.Proto != nil && cfg.Proto.Enabled {
		protoEnabled = true
	}
	schemaRegistry := namespace.NewSchemaRegistry(protoEnabled, logger)
	// For application m3db client integration test convenience (where a local dbnode is started as a docker container),
	// we allow loading user schema from local file into schema registry.
	if protoEnabled {
		for nsID, protoConfig := range cfg.Proto.SchemaRegistry {
			dummyDeployID := "fromconfig"
			if err := namespace.LoadSchemaRegistryFromFile(schemaRegistry, ident.StringID(nsID),
				dummyDeployID,
				protoConfig.SchemaFilePath, protoConfig.MessageName); err != nil {
				logger.Fatal("could not load schema from configuration", zap.Error(err))
			}
		}
	}

	origin := topology.NewHost(hostID, "")
	m3dbClient, err := newAdminClient(
		cfg.Client, opts.ClockOptions(), iOpts, tchannelOpts, syncCfg.TopologyInitializer,
		runtimeOptsMgr, origin, protoEnabled, schemaRegistry,
		syncCfg.KVStore, logger, runOpts.CustomOptions)
	if err != nil {
		logger.Fatal("could not create m3db client", zap.Error(err))
	}

	if runOpts.ClientCh != nil {
		runOpts.ClientCh <- m3dbClient
	}

	documentsBuilderAlloc := index.NewBootstrapResultDocumentsBuilderAllocator(
		opts.IndexOptions())
	rsOpts := result.NewOptions().
		SetClockOptions(opts.ClockOptions()).
		SetInstrumentOptions(opts.InstrumentOptions()).
		SetDatabaseBlockOptions(opts.DatabaseBlockOptions()).
		SetSeriesCachePolicy(opts.SeriesCachePolicy()).
		SetIndexDocumentsBuilderAllocator(documentsBuilderAlloc)

	var repairClients []client.AdminClient
	if cfg.Repair != nil && cfg.Repair.Enabled {
		repairClients = append(repairClients, m3dbClient)
	}
	if cfg.Replication != nil {
		for _, cluster := range cfg.Replication.Clusters {
			if !cluster.RepairEnabled {
				continue
			}

			// Pass nil for the topology initializer because we want to create
			// a new one for the cluster we wish to replicate from, not use the
			// same one as the cluster this node belongs to.
			var topologyInitializer topology.Initializer
			// Guaranteed to not be nil if repair is enabled by config validation.
			clientCfg := *cluster.Client
			clusterClient, err := newAdminClient(
				clientCfg, opts.ClockOptions(), iOpts, tchannelOpts, topologyInitializer,
				runtimeOptsMgr, origin, protoEnabled, schemaRegistry,
				syncCfg.KVStore, logger, runOpts.CustomOptions)
			if err != nil {
				logger.Fatal(
					"unable to create client for replicated cluster",
					zap.String("clusterName", cluster.Name), zap.Error(err))
			}
			repairClients = append(repairClients, clusterClient)
		}
	}
	repairEnabled := len(repairClients) > 0
	if repairEnabled {
		repairOpts := opts.RepairOptions().
			SetAdminClients(repairClients)

		if cfg.Repair != nil {
			repairOpts = repairOpts.
				SetResultOptions(rsOpts).
				SetDebugShadowComparisonsEnabled(cfg.Repair.DebugShadowComparisonsEnabled)
			if cfg.Repair.Throttle > 0 {
				repairOpts = repairOpts.SetRepairThrottle(cfg.Repair.Throttle)
			}
			if cfg.Repair.CheckInterval > 0 {
				repairOpts = repairOpts.SetRepairCheckInterval(cfg.Repair.CheckInterval)
			}

			if cfg.Repair.DebugShadowComparisonsPercentage > 0 {
				// Set conditionally to avoid stomping on the default value of 1.0.
				repairOpts = repairOpts.SetDebugShadowComparisonsPercentage(cfg.Repair.DebugShadowComparisonsPercentage)
			}
		}

		opts = opts.
			SetRepairEnabled(true).
			SetRepairOptions(repairOpts)
	} else {
		opts = opts.SetRepairEnabled(false)
	}

	// Set bootstrap options - We need to create a topology map provider from the
	// same topology that will be passed to the cluster so that when we make
	// bootstrapping decisions they are in sync with the clustered database
	// which is triggering the actual bootstraps. This way, when the clustered
	// database receives a topology update and decides to kick off a bootstrap,
	// the bootstrap process will receaive a topology map that is at least as
	// recent as the one that triggered the bootstrap, if not newer.
	// See GitHub issue #1013 for more details.
	topoMapProvider := newTopoMapProvider(topo)
	bs, err := cfg.Bootstrap.New(
		rsOpts, opts, topoMapProvider, origin, m3dbClient,
	)
	if err != nil {
		logger.Fatal("could not create bootstrap process", zap.Error(err))
	}
	opts = opts.SetBootstrapProcessProvider(bs)

	// Start the cluster services now that the M3DB client is available.
	clusterListenAddress := cfg.ClusterListenAddressOrDefault()
	tchannelthriftClusterClose, err := ttcluster.NewServer(m3dbClient,
		clusterListenAddress, contextPool, tchannelOpts).ListenAndServe()
	if err != nil {
		logger.Fatal("could not open tchannelthrift interface",
			zap.String("address", clusterListenAddress), zap.Error(err))
	}
	defer tchannelthriftClusterClose()
	logger.Info("cluster tchannelthrift: listening", zap.String("address", clusterListenAddress))

	httpClusterListenAddress := cfg.HTTPClusterListenAddressOrDefault()
	httpjsonClusterClose, err := hjcluster.NewServer(m3dbClient,
		httpClusterListenAddress, contextPool, nil).ListenAndServe()
	if err != nil {
		logger.Fatal("could not open httpjson interface",
			zap.String("address", httpClusterListenAddress), zap.Error(err))
	}
	defer httpjsonClusterClose()
	logger.Info("cluster httpjson: listening", zap.String("address", httpClusterListenAddress))

	// Initialize clustered database.
	clusterTopoWatch, err := topo.Watch()
	if err != nil {
		logger.Fatal("could not create cluster topology watch", zap.Error(err))
	}

	opts = opts.SetSchemaRegistry(schemaRegistry).
		SetAdminClient(m3dbClient)
	if cfg.WideConfig != nil && cfg.WideConfig.BatchSize > 0 {
		opts = opts.SetWideBatchSize(cfg.WideConfig.BatchSize)
	}

	db, err := cluster.NewDatabase(hostID, topo, clusterTopoWatch, opts)
	if err != nil {
		logger.Fatal("could not construct database", zap.Error(err))
	}

	// Now that the database has been created it can be set as the block lease verifier
	// on the block lease manager.
	leaseVerifier := storage.NewLeaseVerifier(db)
	blockLeaseManager.SetLeaseVerifier(leaseVerifier)

	if err := db.Open(); err != nil {
		logger.Fatal("could not open database", zap.Error(err))
	}

	// Now that we've initialized the database we can set it on the service.
	service.SetDatabase(db)

	go func() {
		if runOpts.BootstrapCh != nil {
			// Notify on bootstrap chan if specified.
			defer func() {
				runOpts.BootstrapCh <- struct{}{}
			}()
		}

		// Bootstrap asynchronously so we can handle interrupt.
		if err := db.Bootstrap(); err != nil {
			logger.Fatal("could not bootstrap database", zap.Error(err))
		}
		logger.Info("bootstrapped")

		// Only set the write new series limit after bootstrapping
		kvWatchNewSeriesLimitPerShard(syncCfg.KVStore, logger, topo,
			runtimeOptsMgr, cfg.Limits.WriteNewSeriesPerSecond)
		kvWatchEncodersPerBlockLimit(syncCfg.KVStore, logger,
			runtimeOptsMgr, cfg.Limits.MaxEncodersPerBlock)
		kvWatchQueryLimit(syncCfg.KVStore, logger,
			queryLimits.FetchDocsLimit(),
			queryLimits.BytesReadLimit(),
			// For backwards compatibility as M3 moves toward permits instead of time-based limits,
			// the series-read path uses permits which are implemented with limits, and so we support
			// dynamic updates to this limit-based permit still be passing downstream the limit itself.
			seriesReadPermits.Limit,
			queryLimits.AggregateDocsLimit(),
			limitOpts,
		)
	}()

	// Wait for process interrupt.
	xos.WaitForInterrupt(logger, xos.InterruptOptions{
		InterruptCh: runOpts.InterruptCh,
	})

	// Attempt graceful server close.
	closedCh := make(chan struct{})
	go func() {
		err := db.Terminate()
		if err != nil {
			logger.Error("close database error", zap.Error(err))
		}
		closedCh <- struct{}{}
	}()

	// Wait then close or hard close.
	closeTimeout := serverGracefulCloseTimeout
	select {
	case <-closedCh:
		logger.Info("server closed")
	case <-time.After(closeTimeout):
		logger.Error("server closed after timeout", zap.Duration("timeout", closeTimeout))
	}
}

func bgValidateProcessLimits(logger *zap.Logger) {
	// If unable to validate process limits on the current configuration,
	// do not run background validator task.
	if canValidate, message := canValidateProcessLimits(); !canValidate {
		logger.Warn("cannot validate process limits: invalid configuration found",
			zap.String("message", message))
		return
	}

	start := time.Now()
	t := time.NewTicker(bgProcessLimitInterval)
	defer t.Stop()
	for {
		// only monitor for first `maxBgProcessLimitMonitorDuration` of process lifetime
		if time.Since(start) > maxBgProcessLimitMonitorDuration {
			return
		}

		err := validateProcessLimits()
		if err == nil {
			return
		}

		logger.Warn("invalid configuration found, refer to linked documentation for more information",
			zap.String("url", xdocs.Path("operational_guide/kernel_configuration")),
			zap.Error(err),
		)

		<-t.C
	}
}

func kvWatchNewSeriesLimitPerShard(
	store kv.Store,
	logger *zap.Logger,
	topo topology.Topology,
	runtimeOptsMgr m3dbruntime.OptionsManager,
	defaultClusterNewSeriesLimit int,
) {
	var initClusterLimit int

	value, err := store.Get(kvconfig.ClusterNewSeriesInsertLimitKey)
	if err == nil {
		protoValue := &commonpb.Int64Proto{}
		err = value.Unmarshal(protoValue)
		if err == nil {
			initClusterLimit = int(protoValue.Value)
		}
	}

	if err != nil {
		if err != kv.ErrNotFound {
			logger.Warn("error resolving cluster new series insert limit", zap.Error(err))
		}
		initClusterLimit = defaultClusterNewSeriesLimit
	}

	err = setNewSeriesLimitPerShardOnChange(topo, runtimeOptsMgr, initClusterLimit)
	if err != nil {
		logger.Warn("unable to set cluster new series insert limit", zap.Error(err))
	}

	watch, err := store.Watch(kvconfig.ClusterNewSeriesInsertLimitKey)
	if err != nil {
		logger.Error("could not watch cluster new series insert limit", zap.Error(err))
		return
	}

	go func() {
		protoValue := &commonpb.Int64Proto{}
		for range watch.C() {
			value := defaultClusterNewSeriesLimit
			if newValue := watch.Get(); newValue != nil {
				if err := newValue.Unmarshal(protoValue); err != nil {
					logger.Warn("unable to parse new cluster new series insert limit", zap.Error(err))
					continue
				}
				value = int(protoValue.Value)
			}

			err = setNewSeriesLimitPerShardOnChange(topo, runtimeOptsMgr, value)
			if err != nil {
				logger.Warn("unable to set cluster new series insert limit", zap.Error(err))
				continue
			}
		}
	}()
}

func kvWatchEncodersPerBlockLimit(
	store kv.Store,
	logger *zap.Logger,
	runtimeOptsMgr m3dbruntime.OptionsManager,
	defaultEncodersPerBlockLimit int,
) {
	var initEncoderLimit int

	value, err := store.Get(kvconfig.EncodersPerBlockLimitKey)
	if err == nil {
		protoValue := &commonpb.Int64Proto{}
		err = value.Unmarshal(protoValue)
		if err == nil {
			initEncoderLimit = int(protoValue.Value)
		}
	}

	if err != nil {
		if err != kv.ErrNotFound {
			logger.Warn("error resolving encoder per block limit", zap.Error(err))
		}
		initEncoderLimit = defaultEncodersPerBlockLimit
	}

	err = setEncodersPerBlockLimitOnChange(runtimeOptsMgr, initEncoderLimit)
	if err != nil {
		logger.Warn("unable to set encoder per block limit", zap.Error(err))
	}

	watch, err := store.Watch(kvconfig.EncodersPerBlockLimitKey)
	if err != nil {
		logger.Error("could not watch encoder per block limit", zap.Error(err))
		return
	}

	go func() {
		protoValue := &commonpb.Int64Proto{}
		for range watch.C() {
			value := defaultEncodersPerBlockLimit
			if newValue := watch.Get(); newValue != nil {
				if err := newValue.Unmarshal(protoValue); err != nil {
					logger.Warn("unable to parse new encoder per block limit", zap.Error(err))
					continue
				}
				value = int(protoValue.Value)
			}

			err = setEncodersPerBlockLimitOnChange(runtimeOptsMgr, value)
			if err != nil {
				logger.Warn("unable to set encoder per block limit", zap.Error(err))
				continue
			}
		}
	}()
}

func kvWatchQueryLimit(
	store kv.Store,
	logger *zap.Logger,
	docsLimit limits.LookbackLimit,
	bytesReadLimit limits.LookbackLimit,
	diskSeriesReadLimit limits.LookbackLimit,
	aggregateDocsLimit limits.LookbackLimit,
	defaultOpts limits.Options,
) {
	value, err := store.Get(kvconfig.QueryLimits)
	if err == nil {
		dynamicLimits := &kvpb.QueryLimits{}
		err = value.Unmarshal(dynamicLimits)
		if err == nil {
			updateQueryLimits(
				logger, docsLimit, bytesReadLimit, diskSeriesReadLimit,
				aggregateDocsLimit, dynamicLimits, defaultOpts)
		}
	} else if !errors.Is(err, kv.ErrNotFound) {
		logger.Warn("error resolving query limit", zap.Error(err))
	}

	watch, err := store.Watch(kvconfig.QueryLimits)
	if err != nil {
		logger.Error("could not watch query limit", zap.Error(err))
		return
	}

	go func() {
		dynamicLimits := &kvpb.QueryLimits{}
		for range watch.C() {
			if newValue := watch.Get(); newValue != nil {
				if err := newValue.Unmarshal(dynamicLimits); err != nil {
					logger.Warn("unable to parse new query limits", zap.Error(err))
					continue
				}
				updateQueryLimits(
					logger, docsLimit, bytesReadLimit, diskSeriesReadLimit,
					aggregateDocsLimit, dynamicLimits, defaultOpts)
			}
		}
	}()
}

func updateQueryLimits(
	logger *zap.Logger,
	docsLimit limits.LookbackLimit,
	bytesReadLimit limits.LookbackLimit,
	diskSeriesReadLimit limits.LookbackLimit,
	aggregateDocsLimit limits.LookbackLimit,
	dynamicOpts *kvpb.QueryLimits,
	configOpts limits.Options,
) {
	var (
		// Default to the config-based limits if unset in dynamic limits.
		// Otherwise, use the dynamic limit.
		docsLimitOpts           = configOpts.DocsLimitOpts()
		bytesReadLimitOpts      = configOpts.BytesReadLimitOpts()
		diskSeriesReadLimitOpts = configOpts.DiskSeriesReadLimitOpts()
		aggDocsLimitOpts        = configOpts.AggregateDocsLimitOpts()
	)
	if dynamicOpts != nil {
		if dynamicOpts.MaxRecentlyQueriedSeriesBlocks != nil {
			docsLimitOpts = dynamicLimitToLimitOpts(dynamicOpts.MaxRecentlyQueriedSeriesBlocks)
		}
		if dynamicOpts.MaxRecentlyQueriedSeriesDiskBytesRead != nil {
			bytesReadLimitOpts = dynamicLimitToLimitOpts(dynamicOpts.MaxRecentlyQueriedSeriesDiskBytesRead)
		}
		if dynamicOpts.MaxRecentlyQueriedSeriesDiskRead != nil {
			diskSeriesReadLimitOpts = dynamicLimitToLimitOpts(dynamicOpts.MaxRecentlyQueriedSeriesDiskRead)
		}
		if dynamicOpts.MaxRecentlyQueriedMetadataRead != nil {
			aggDocsLimitOpts = dynamicLimitToLimitOpts(dynamicOpts.MaxRecentlyQueriedMetadataRead)
		}
	}

	if err := updateQueryLimit(docsLimit, docsLimitOpts); err != nil {
		logger.Error("error updating docs limit", zap.Error(err))
	}

	if err := updateQueryLimit(bytesReadLimit, bytesReadLimitOpts); err != nil {
		logger.Error("error updating bytes read limit", zap.Error(err))
	}

	if err := updateQueryLimit(diskSeriesReadLimit, diskSeriesReadLimitOpts); err != nil {
		logger.Error("error updating series read limit", zap.Error(err))
	}

	if err := updateQueryLimit(aggregateDocsLimit, aggDocsLimitOpts); err != nil {
		logger.Error("error updating metadata read limit", zap.Error(err))
	}
}

func updateQueryLimit(
	limit limits.LookbackLimit,
	newOpts limits.LookbackLimitOptions,
) error {
	old := limit.Options()
	if old.Equals(newOpts) {
		return nil
	}

	return limit.Update(newOpts)
}

func dynamicLimitToLimitOpts(dynamicLimit *kvpb.QueryLimit) limits.LookbackLimitOptions {
	return limits.LookbackLimitOptions{
		Limit:         dynamicLimit.Limit,
		Lookback:      time.Duration(dynamicLimit.LookbackSeconds) * time.Second,
		ForceExceeded: dynamicLimit.ForceExceeded,
	}
}

func kvWatchClientConsistencyLevels(
	store kv.Store,
	logger *zap.Logger,
	clientOpts client.AdminOptions,
	runtimeOptsMgr m3dbruntime.OptionsManager,
) {
	setReadConsistencyLevel := func(
		v string,
		applyFn func(topology.ReadConsistencyLevel, m3dbruntime.Options) m3dbruntime.Options,
	) error {
		for _, level := range topology.ValidReadConsistencyLevels() {
			if level.String() == v {
				runtimeOpts := applyFn(level, runtimeOptsMgr.Get())
				return runtimeOptsMgr.Update(runtimeOpts)
			}
		}
		return fmt.Errorf("invalid read consistency level set: %s", v)
	}

	setConsistencyLevel := func(
		v string,
		applyFn func(topology.ConsistencyLevel, m3dbruntime.Options) m3dbruntime.Options,
	) error {
		for _, level := range topology.ValidConsistencyLevels() {
			if level.String() == v {
				runtimeOpts := applyFn(level, runtimeOptsMgr.Get())
				return runtimeOptsMgr.Update(runtimeOpts)
			}
		}
		return fmt.Errorf("invalid consistency level set: %s", v)
	}

	kvWatchStringValue(store, logger,
		kvconfig.ClientBootstrapConsistencyLevel,
		func(value string) error {
			return setReadConsistencyLevel(value,
				func(level topology.ReadConsistencyLevel, opts m3dbruntime.Options) m3dbruntime.Options {
					return opts.SetClientBootstrapConsistencyLevel(level)
				})
		},
		func() error {
			return runtimeOptsMgr.Update(runtimeOptsMgr.Get().
				SetClientBootstrapConsistencyLevel(clientOpts.BootstrapConsistencyLevel()))
		})

	kvWatchStringValue(store, logger,
		kvconfig.ClientReadConsistencyLevel,
		func(value string) error {
			return setReadConsistencyLevel(value,
				func(level topology.ReadConsistencyLevel, opts m3dbruntime.Options) m3dbruntime.Options {
					return opts.SetClientReadConsistencyLevel(level)
				})
		},
		func() error {
			return runtimeOptsMgr.Update(runtimeOptsMgr.Get().
				SetClientReadConsistencyLevel(clientOpts.ReadConsistencyLevel()))
		})

	kvWatchStringValue(store, logger,
		kvconfig.ClientWriteConsistencyLevel,
		func(value string) error {
			return setConsistencyLevel(value,
				func(level topology.ConsistencyLevel, opts m3dbruntime.Options) m3dbruntime.Options {
					return opts.SetClientWriteConsistencyLevel(level)
				})
		},
		func() error {
			return runtimeOptsMgr.Update(runtimeOptsMgr.Get().
				SetClientWriteConsistencyLevel(clientOpts.WriteConsistencyLevel()))
		})
}

func kvWatchStringValue(
	store kv.Store,
	logger *zap.Logger,
	key string,
	onValue func(value string) error,
	onDelete func() error,
) {
	protoValue := &commonpb.StringProto{}

	// First try to eagerly set the value so it doesn't flap if the
	// watch returns but not immediately for an existing value
	value, err := store.Get(key)
	if err != nil && err != kv.ErrNotFound {
		logger.Error("could not resolve KV", zap.String("key", key), zap.Error(err))
	}
	if err == nil {
		if err := value.Unmarshal(protoValue); err != nil {
			logger.Error("could not unmarshal KV key", zap.String("key", key), zap.Error(err))
		} else if err := onValue(protoValue.Value); err != nil {
			logger.Error("could not process value of KV", zap.String("key", key), zap.Error(err))
		} else {
			logger.Info("set KV key", zap.String("key", key), zap.Any("value", protoValue.Value))
		}
	}

	watch, err := store.Watch(key)
	if err != nil {
		logger.Error("could not watch KV key", zap.String("key", key), zap.Error(err))
		return
	}

	go func() {
		for range watch.C() {
			newValue := watch.Get()
			if newValue == nil {
				if err := onDelete(); err != nil {
					logger.Warn("could not set default for KV key", zap.String("key", key), zap.Error(err))
				}
				continue
			}

			err := newValue.Unmarshal(protoValue)
			if err != nil {
				logger.Warn("could not unmarshal KV key", zap.String("key", key), zap.Error(err))
				continue
			}
			if err := onValue(protoValue.Value); err != nil {
				logger.Warn("could not process change for KV key", zap.String("key", key), zap.Error(err))
				continue
			}
			logger.Info("set KV key", zap.String("key", key), zap.Any("value", protoValue.Value))
		}
	}()
}

func setNewSeriesLimitPerShardOnChange(
	topo topology.Topology,
	runtimeOptsMgr m3dbruntime.OptionsManager,
	clusterLimit int,
) error {
	perPlacedShardLimit := clusterLimitToPlacedShardLimit(topo, clusterLimit)
	runtimeOpts := runtimeOptsMgr.Get()
	if runtimeOpts.WriteNewSeriesLimitPerShardPerSecond() == perPlacedShardLimit {
		// Not changed, no need to set the value and trigger a runtime options update
		return nil
	}

	newRuntimeOpts := runtimeOpts.
		SetWriteNewSeriesLimitPerShardPerSecond(perPlacedShardLimit)
	return runtimeOptsMgr.Update(newRuntimeOpts)
}

func clusterLimitToPlacedShardLimit(topo topology.Topology, clusterLimit int) int {
	if clusterLimit < 1 {
		return 0
	}
	topoMap := topo.Get()
	numShards := len(topoMap.ShardSet().AllIDs())
	numPlacedShards := numShards * topoMap.Replicas()
	if numPlacedShards < 1 {
		return 0
	}
	nodeLimit := int(math.Ceil(
		float64(clusterLimit) / float64(numPlacedShards)))
	return nodeLimit
}

func setEncodersPerBlockLimitOnChange(
	runtimeOptsMgr m3dbruntime.OptionsManager,
	encoderLimit int,
) error {
	runtimeOpts := runtimeOptsMgr.Get()
	if runtimeOpts.EncodersPerBlockLimit() == encoderLimit {
		// Not changed, no need to set the value and trigger a runtime options update
		return nil
	}

	newRuntimeOpts := runtimeOpts.
		SetEncodersPerBlockLimit(encoderLimit)
	return runtimeOptsMgr.Update(newRuntimeOpts)
}

func withEncodingAndPoolingOptions(
	cfg config.DBConfiguration,
	logger *zap.Logger,
	opts storage.Options,
	policy config.PoolingPolicy,
) storage.Options {
	iOpts := opts.InstrumentOptions()
	scope := opts.InstrumentOptions().MetricsScope()

	// Set the byte slice capacities for the thrift pooling.
	thriftBytesAllocSizes := policy.ThriftBytesPoolAllocSizesOrDefault()
	logger.Info("set thrift bytes pool slice sizes",
		zap.Ints("sizes", thriftBytesAllocSizes))
	apachethrift.SetMaxBytesPoolAlloc(thriftBytesAllocSizes...)

	bytesPoolOpts := pool.NewObjectPoolOptions().
		SetInstrumentOptions(iOpts.SetMetricsScope(scope.SubScope("bytes-pool")))
	checkedBytesPoolOpts := bytesPoolOpts.
		SetInstrumentOptions(iOpts.SetMetricsScope(scope.SubScope("checked-bytes-pool")))

	buckets := make([]pool.Bucket, len(policy.BytesPool.Buckets))
	for i, bucket := range policy.BytesPool.Buckets {
		var b pool.Bucket
		b.Capacity = bucket.CapacityOrDefault()
		b.Count = bucket.SizeOrDefault()
		b.Options = bytesPoolOpts.
			SetRefillLowWatermark(bucket.RefillLowWaterMarkOrDefault()).
			SetRefillHighWatermark(bucket.RefillHighWaterMarkOrDefault())
		buckets[i] = b

		logger.Info("bytes pool configured",
			zap.Int("capacity", bucket.CapacityOrDefault()),
			zap.Int("size", int(bucket.SizeOrDefault())),
			zap.Float64("refillLowWaterMark", bucket.RefillLowWaterMarkOrDefault()),
			zap.Float64("refillHighWaterMark", bucket.RefillHighWaterMarkOrDefault()))
	}

	var bytesPool pool.CheckedBytesPool
	switch policy.TypeOrDefault() {
	case config.SimplePooling:
		bytesPool = pool.NewCheckedBytesPool(
			buckets,
			checkedBytesPoolOpts,
			func(s []pool.Bucket) pool.BytesPool {
				return pool.NewBytesPool(s, bytesPoolOpts)
			})
	default:
		logger.Fatal("unrecognized pooling type", zap.Any("type", policy.Type))
	}

	{
		// Avoid polluting the rest of the function with `l` var
		l := logger
		if t := policy.Type; t != nil {
			l = l.With(zap.String("policy", string(*t)))
		}

		l.Info("bytes pool init start")
		bytesPool.Init()
		l.Info("bytes pool init end")
	}

	segmentReaderPool := xio.NewSegmentReaderPool(
		poolOptions(
			policy.SegmentReaderPool,
			scope.SubScope("segment-reader-pool")))
	segmentReaderPool.Init()

	encoderPool := encoding.NewEncoderPool(
		poolOptions(
			policy.EncoderPool,
			scope.SubScope("encoder-pool")))

	closersPoolOpts := poolOptions(
		policy.ClosersPool,
		scope.SubScope("closers-pool"))

	contextPoolOpts := poolOptions(
		policy.ContextPool,
		scope.SubScope("context-pool"))

	contextPool := xcontext.NewPool(xcontext.NewOptions().
		SetContextPoolOptions(contextPoolOpts).
		SetFinalizerPoolOptions(closersPoolOpts))

	iteratorPool := encoding.NewReaderIteratorPool(
		poolOptions(
			policy.IteratorPool,
			scope.SubScope("iterator-pool")))

	multiIteratorPool := encoding.NewMultiReaderIteratorPool(
		poolOptions(
			policy.IteratorPool,
			scope.SubScope("multi-iterator-pool")))

	var writeBatchPoolInitialBatchSize *int
	if policy.WriteBatchPool.InitialBatchSize != nil {
		// Use config value if available.
		writeBatchPoolInitialBatchSize = policy.WriteBatchPool.InitialBatchSize
	} else {
		// Otherwise use the default batch size that the client will use.
		clientDefaultSize := client.DefaultWriteBatchSize
		writeBatchPoolInitialBatchSize = &clientDefaultSize
	}

	var writeBatchPoolMaxBatchSize *int
	if policy.WriteBatchPool.MaxBatchSize != nil {
		writeBatchPoolMaxBatchSize = policy.WriteBatchPool.MaxBatchSize
	}

	var writeBatchPoolSize int
	if policy.WriteBatchPool.Size != nil {
		writeBatchPoolSize = *policy.WriteBatchPool.Size
	} else {
		// If no value set, calculate a reasonable value based on the commit log
		// queue size. We base it off the commitlog queue size because we will
		// want to be able to buffer at least one full commitlog queues worth of
		// writes without allocating because these objects are very expensive to
		// allocate.
		commitlogQueueSize := opts.CommitLogOptions().BacklogQueueSize()
		expectedBatchSize := *writeBatchPoolInitialBatchSize
		writeBatchPoolSize = commitlogQueueSize / expectedBatchSize
	}

	writeBatchPoolOpts := pool.NewObjectPoolOptions()
	writeBatchPoolOpts = writeBatchPoolOpts.
		SetSize(writeBatchPoolSize).
		// Set watermarks to zero because this pool is sized to be as large as we
		// ever need it to be, so background allocations are usually wasteful.
		SetRefillLowWatermark(0.0).
		SetRefillHighWatermark(0.0).
		SetInstrumentOptions(
			writeBatchPoolOpts.
				InstrumentOptions().
				SetMetricsScope(scope.SubScope("write-batch-pool")))

	writeBatchPool := writes.NewWriteBatchPool(
		writeBatchPoolOpts,
		writeBatchPoolInitialBatchSize,
		writeBatchPoolMaxBatchSize)

	tagPoolPolicy := policy.TagsPool
	identifierPool := ident.NewPool(bytesPool, ident.PoolOptions{
		IDPoolOptions: poolOptions(
			policy.IdentifierPool, scope.SubScope("identifier-pool")),
		TagsPoolOptions: maxCapacityPoolOptions(tagPoolPolicy, scope.SubScope("tags-pool")),
		TagsCapacity:    tagPoolPolicy.CapacityOrDefault(),
		TagsMaxCapacity: tagPoolPolicy.MaxCapacityOrDefault(),
		TagsIteratorPoolOptions: poolOptions(
			policy.TagsIteratorPool,
			scope.SubScope("tags-iterator-pool")),
	})

	fetchBlockMetadataResultsPoolPolicy := policy.FetchBlockMetadataResultsPool
	fetchBlockMetadataResultsPool := block.NewFetchBlockMetadataResultsPool(
		capacityPoolOptions(
			fetchBlockMetadataResultsPoolPolicy,
			scope.SubScope("fetch-block-metadata-results-pool")),
		fetchBlockMetadataResultsPoolPolicy.CapacityOrDefault())

	fetchBlocksMetadataResultsPoolPolicy := policy.FetchBlocksMetadataResultsPool
	fetchBlocksMetadataResultsPool := block.NewFetchBlocksMetadataResultsPool(
		capacityPoolOptions(
			fetchBlocksMetadataResultsPoolPolicy,
			scope.SubScope("fetch-blocks-metadata-results-pool")),
		fetchBlocksMetadataResultsPoolPolicy.CapacityOrDefault())

	bytesWrapperPoolOpts := poolOptions(
		policy.CheckedBytesWrapperPool,
		scope.SubScope("checked-bytes-wrapper-pool"))
	bytesWrapperPool := xpool.NewCheckedBytesWrapperPool(
		bytesWrapperPoolOpts)
	bytesWrapperPool.Init()

	encodingOpts := encoding.NewOptions().
		SetEncoderPool(encoderPool).
		SetReaderIteratorPool(iteratorPool).
		SetBytesPool(bytesPool).
		SetSegmentReaderPool(segmentReaderPool).
		SetCheckedBytesWrapperPool(bytesWrapperPool)

	encoderPool.Init(func() encoding.Encoder {
		if cfg.Proto != nil && cfg.Proto.Enabled {
			enc := proto.NewEncoder(time.Time{}, encodingOpts)
			return enc
		}

		return m3tsz.NewEncoder(time.Time{}, nil, m3tsz.DefaultIntOptimizationEnabled, encodingOpts)
	})

	iteratorPool.Init(func(r xio.Reader64, descr namespace.SchemaDescr) encoding.ReaderIterator {
		if cfg.Proto != nil && cfg.Proto.Enabled {
			return proto.NewIterator(r, descr, encodingOpts)
		}
		return m3tsz.NewReaderIterator(r, m3tsz.DefaultIntOptimizationEnabled, encodingOpts)
	})

	multiIteratorPool.Init(func(r xio.Reader64, descr namespace.SchemaDescr) encoding.ReaderIterator {
		iter := iteratorPool.Get()
		iter.Reset(r, descr)
		return iter
	})

	writeBatchPool.Init()

	bucketPool := series.NewBufferBucketPool(
		poolOptions(policy.BufferBucketPool, scope.SubScope("buffer-bucket-pool")))
	bucketVersionsPool := series.NewBufferBucketVersionsPool(
		poolOptions(policy.BufferBucketVersionsPool, scope.SubScope("buffer-bucket-versions-pool")))

	retrieveRequestPool := fs.NewRetrieveRequestPool(segmentReaderPool,
		poolOptions(policy.RetrieveRequestPool, scope.SubScope("retrieve-request-pool")))
	retrieveRequestPool.Init()

	opts = opts.
		SetBytesPool(bytesPool).
		SetContextPool(contextPool).
		SetEncoderPool(encoderPool).
		SetReaderIteratorPool(iteratorPool).
		SetMultiReaderIteratorPool(multiIteratorPool).
		SetIdentifierPool(identifierPool).
		SetFetchBlockMetadataResultsPool(fetchBlockMetadataResultsPool).
		SetFetchBlocksMetadataResultsPool(fetchBlocksMetadataResultsPool).
		SetWriteBatchPool(writeBatchPool).
		SetBufferBucketPool(bucketPool).
		SetBufferBucketVersionsPool(bucketVersionsPool).
		SetRetrieveRequestPool(retrieveRequestPool).
		SetCheckedBytesWrapperPool(bytesWrapperPool)

	blockOpts := opts.DatabaseBlockOptions().
		SetDatabaseBlockAllocSize(policy.BlockAllocSizeOrDefault()).
		SetContextPool(contextPool).
		SetEncoderPool(encoderPool).
		SetReaderIteratorPool(iteratorPool).
		SetMultiReaderIteratorPool(multiIteratorPool).
		SetSegmentReaderPool(segmentReaderPool).
		SetBytesPool(bytesPool)

	if opts.SeriesCachePolicy() == series.CacheLRU {
		var (
			runtimeOpts   = opts.RuntimeOptionsManager()
			wiredListOpts = block.WiredListOptions{
				RuntimeOptionsManager: runtimeOpts,
				InstrumentOptions:     iOpts,
				ClockOptions:          opts.ClockOptions(),
			}
			lruCfg = cfg.Cache.SeriesConfiguration().LRU
		)

		if lruCfg != nil && lruCfg.EventsChannelSize > 0 {
			wiredListOpts.EventsChannelSize = int(lruCfg.EventsChannelSize)
		}
		wiredList := block.NewWiredList(wiredListOpts)
		blockOpts = blockOpts.SetWiredList(wiredList)
	}
	blockPool := block.NewDatabaseBlockPool(
		poolOptions(
			policy.BlockPool,
			scope.SubScope("block-pool")))
	blockPool.Init(func() block.DatabaseBlock {
		return block.NewDatabaseBlock(time.Time{}, 0, ts.Segment{}, blockOpts, namespace.Context{})
	})
	blockOpts = blockOpts.SetDatabaseBlockPool(blockPool)
	opts = opts.SetDatabaseBlockOptions(blockOpts)

	// NB(prateek): retention opts are overridden per namespace during series creation
	retentionOpts := retention.NewOptions()
	seriesOpts := storage.NewSeriesOptionsFromOptions(opts, retentionOpts).
		SetFetchBlockMetadataResultsPool(opts.FetchBlockMetadataResultsPool())
	seriesPool := series.NewDatabaseSeriesPool(
		poolOptions(
			policy.SeriesPool,
			scope.SubScope("series-pool")))

	opts = opts.
		SetSeriesOptions(seriesOpts).
		SetDatabaseSeriesPool(seriesPool)
	opts = opts.SetCommitLogOptions(opts.CommitLogOptions().
		SetBytesPool(bytesPool).
		SetIdentifierPool(identifierPool))

	postingsListOpts := poolOptions(policy.PostingsListPool, scope.SubScope("postingslist-pool"))
	postingsList := postings.NewPool(postingsListOpts, roaring.NewPostingsList)

	queryResultsPool := index.NewQueryResultsPool(
		poolOptions(policy.IndexResultsPool, scope.SubScope("index-query-results-pool")))
	aggregateQueryResultsPool := index.NewAggregateResultsPool(
		poolOptions(policy.IndexResultsPool, scope.SubScope("index-aggregate-results-pool")))
	aggregateQueryValuesPool := index.NewAggregateValuesPool(
		poolOptions(policy.IndexResultsPool, scope.SubScope("index-aggregate-values-pool")))

	// Set value transformation options.
	opts = opts.SetTruncateType(cfg.Transforms.TruncateBy)
	forcedValue := cfg.Transforms.ForcedValue
	if forcedValue != nil {
		opts = opts.SetWriteTransformOptions(series.WriteTransformOptions{
			ForceValueEnabled: true,
			ForceValue:        *forcedValue,
		})
	}

	// Set index options.
	indexOpts := opts.IndexOptions().
		SetInstrumentOptions(iOpts).
		SetMemSegmentOptions(
			opts.IndexOptions().MemSegmentOptions().
				SetPostingsListPool(postingsList).
				SetInstrumentOptions(iOpts)).
		SetFSTSegmentOptions(
			opts.IndexOptions().FSTSegmentOptions().
				SetPostingsListPool(postingsList).
				SetInstrumentOptions(iOpts).
				SetContextPool(opts.ContextPool())).
		SetSegmentBuilderOptions(
			opts.IndexOptions().SegmentBuilderOptions().
				SetPostingsListPool(postingsList)).
		SetIdentifierPool(identifierPool).
		SetCheckedBytesPool(bytesPool).
		SetQueryResultsPool(queryResultsPool).
		SetAggregateResultsPool(aggregateQueryResultsPool).
		SetAggregateValuesPool(aggregateQueryValuesPool).
		SetForwardIndexProbability(cfg.Index.ForwardIndexProbability).
		SetForwardIndexThreshold(cfg.Index.ForwardIndexThreshold)

	queryResultsPool.Init(func() index.QueryResults {
		// NB(r): Need to initialize after setting the index opts so
		// it sees the same reference of the options as is set for the DB.
		return index.NewQueryResults(nil, index.QueryResultsOptions{}, indexOpts)
	})
	aggregateQueryResultsPool.Init(func() index.AggregateResults {
		// NB(r): Need to initialize after setting the index opts so
		// it sees the same reference of the options as is set for the DB.
		return index.NewAggregateResults(nil, index.AggregateResultsOptions{}, indexOpts)
	})
	aggregateQueryValuesPool.Init(func() index.AggregateValues {
		// NB(r): Need to initialize after setting the index opts so
		// it sees the same reference of the options as is set for the DB.
		return index.NewAggregateValues(indexOpts)
	})

	return opts.SetIndexOptions(indexOpts)
}

func newAdminClient(
	config client.Configuration,
	clockOpts clock.Options,
	iOpts instrument.Options,
	tchannelOpts *tchannel.ChannelOptions,
	topologyInitializer topology.Initializer,
	runtimeOptsMgr m3dbruntime.OptionsManager,
	origin topology.Host,
	protoEnabled bool,
	schemaRegistry namespace.SchemaRegistry,
	kvStore kv.Store,
	logger *zap.Logger,
	custom []client.CustomAdminOption,
) (client.AdminClient, error) {
	if config.EnvironmentConfig != nil {
		// If the user has provided an override for the dynamic client configuration
		// then we need to honor it by not passing our own topology initializer.
		topologyInitializer = nil
	}

	// NB: append custom options coming from run options to existing options.
	options := []client.CustomAdminOption{
		func(opts client.AdminOptions) client.AdminOptions {
			return opts.SetChannelOptions(tchannelOpts).(client.AdminOptions)
		},
		func(opts client.AdminOptions) client.AdminOptions {
			return opts.SetRuntimeOptionsManager(runtimeOptsMgr).(client.AdminOptions)
		},
		func(opts client.AdminOptions) client.AdminOptions {
			return opts.SetContextPool(opts.ContextPool()).(client.AdminOptions)
		},
		func(opts client.AdminOptions) client.AdminOptions {
			return opts.SetOrigin(origin).(client.AdminOptions)
		},
		func(opts client.AdminOptions) client.AdminOptions {
			if protoEnabled {
				return opts.SetEncodingProto(encoding.NewOptions()).(client.AdminOptions)
			}
			return opts
		},
		func(opts client.AdminOptions) client.AdminOptions {
			return opts.SetSchemaRegistry(schemaRegistry).(client.AdminOptions)
		},
	}

	options = append(options, custom...)
	m3dbClient, err := config.NewAdminClient(
		client.ConfigurationParameters{
			ClockOptions: clockOpts,
			InstrumentOptions: iOpts.
				SetMetricsScope(iOpts.MetricsScope().SubScope("m3dbclient")),
			TopologyInitializer: topologyInitializer,
		},
		options...,
	)
	if err != nil {
		return nil, err
	}

	// Kick off runtime options manager KV watches.
	clientAdminOpts := m3dbClient.Options().(client.AdminOptions)
	kvWatchClientConsistencyLevels(kvStore, logger,
		clientAdminOpts, runtimeOptsMgr)
	return m3dbClient, nil
}

func poolOptions(
	policy config.PoolPolicy,
	scope tally.Scope,
) pool.ObjectPoolOptions {
	var (
		opts                = pool.NewObjectPoolOptions()
		size                = policy.SizeOrDefault()
		refillLowWaterMark  = policy.RefillLowWaterMarkOrDefault()
		refillHighWaterMark = policy.RefillHighWaterMarkOrDefault()
	)

	if size > 0 {
		opts = opts.SetSize(int(size))
		if refillLowWaterMark > 0 &&
			refillHighWaterMark > 0 &&
			refillHighWaterMark > refillLowWaterMark {
			opts = opts.
				SetRefillLowWatermark(refillLowWaterMark).
				SetRefillHighWatermark(refillHighWaterMark)
		}
	}
	opts = opts.SetDynamic(size.IsDynamic())

	if scope != nil {
		opts = opts.SetInstrumentOptions(opts.InstrumentOptions().
			SetMetricsScope(scope))
	}
	return opts
}

func capacityPoolOptions(
	policy config.CapacityPoolPolicy,
	scope tally.Scope,
) pool.ObjectPoolOptions {
	var (
		opts                = pool.NewObjectPoolOptions()
		size                = policy.SizeOrDefault()
		refillLowWaterMark  = policy.RefillLowWaterMarkOrDefault()
		refillHighWaterMark = policy.RefillHighWaterMarkOrDefault()
	)

	if size > 0 {
		opts = opts.SetSize(int(size))
		if refillLowWaterMark > 0 &&
			refillHighWaterMark > 0 &&
			refillHighWaterMark > refillLowWaterMark {
			opts = opts.SetRefillLowWatermark(refillLowWaterMark)
			opts = opts.SetRefillHighWatermark(refillHighWaterMark)
		}
	}
	opts = opts.SetDynamic(size.IsDynamic())

	if scope != nil {
		opts = opts.SetInstrumentOptions(opts.InstrumentOptions().
			SetMetricsScope(scope))
	}
	return opts
}

func maxCapacityPoolOptions(
	policy config.MaxCapacityPoolPolicy,
	scope tally.Scope,
) pool.ObjectPoolOptions {
	var (
		opts                = pool.NewObjectPoolOptions()
		size                = policy.SizeOrDefault()
		refillLowWaterMark  = policy.RefillLowWaterMarkOrDefault()
		refillHighWaterMark = policy.RefillHighWaterMarkOrDefault()
	)

	if size > 0 {
		opts = opts.SetSize(int(size))
		if refillLowWaterMark > 0 &&
			refillHighWaterMark > 0 &&
			refillHighWaterMark > refillLowWaterMark {
			opts = opts.SetRefillLowWatermark(refillLowWaterMark)
			opts = opts.SetRefillHighWatermark(refillHighWaterMark)
		}
	}
	opts = opts.SetDynamic(size.IsDynamic())

	if scope != nil {
		opts = opts.SetInstrumentOptions(opts.InstrumentOptions().
			SetMetricsScope(scope))
	}
	return opts
}

func hostSupportsHugeTLB() (bool, error) {
	// Try and determine if the host supports HugeTLB in the first place
	withHugeTLB, err := mmap.Bytes(10, mmap.Options{
		HugeTLB: mmap.HugeTLBOptions{
			Enabled:   true,
			Threshold: 0,
		},
	})
	if err != nil {
		return false, fmt.Errorf("could not mmap anonymous region: %v", err)
	}
	defer mmap.Munmap(withHugeTLB)

	if withHugeTLB.Warning == nil {
		// If there was no warning, then the host didn't complain about
		// usa of huge TLB
		return true, nil
	}

	// If we got a warning, try mmap'ing without HugeTLB
	withoutHugeTLB, err := mmap.Bytes(10, mmap.Options{})
	if err != nil {
		return false, fmt.Errorf("could not mmap anonymous region: %v", err)
	}
	defer mmap.Munmap(withoutHugeTLB)
	if withoutHugeTLB.Warning == nil {
		// The machine doesn't support HugeTLB, proceed without it
		return false, nil
	}
	// The warning was probably caused by something else, proceed using HugeTLB
	return true, nil
}

func newTopoMapProvider(t topology.Topology) *topoMapProvider {
	return &topoMapProvider{t}
}

type topoMapProvider struct {
	t topology.Topology
}

func (t *topoMapProvider) TopologyMap() (topology.Map, error) {
	if t.t == nil {
		return nil, errors.New("topology map provider has not be set yet")
	}

	return t.t.Get(), nil
}

// Ensure mmap reporter implements mmap.Reporter
var _ mmap.Reporter = (*mmapReporter)(nil)

type mmapReporter struct {
	sync.Mutex
	scope   tally.Scope
	entries map[string]*mmapReporterEntry
}

type mmapReporterEntry struct {
	value int64
	gauge tally.Gauge
}

func newMmapReporter(scope tally.Scope) *mmapReporter {
	return &mmapReporter{
		scope:   scope,
		entries: make(map[string]*mmapReporterEntry),
	}
}

func (r *mmapReporter) Run(ctx context.Context) {
	ticker := time.NewTicker(30 * time.Second)
	defer ticker.Stop()

	for {
		select {
		case <-ctx.Done():
			return
		case <-ticker.C:
			r.Lock()
			for _, r := range r.entries {
				r.gauge.Update(float64(r.value))
			}
			r.Unlock()
		}
	}
}

func (r *mmapReporter) entryKeyAndTags(ctx mmap.Context) (string, map[string]string) {
	numTags := 1
	if ctx.Metadata != nil {
		numTags += len(ctx.Metadata)
	}

	tags := make(map[string]string, numTags)
	tags[mmapReporterTagName] = ctx.Name
	if ctx.Metadata != nil {
		for k, v := range ctx.Metadata {
			tags[k] = v
		}
	}

	entryKey := tally.KeyForStringMap(tags)
	return entryKey, tags
}

func (r *mmapReporter) ReportMap(ctx mmap.Context) error {
	if ctx.Name == "" {
		return fmt.Errorf("report mmap map missing context name: %+v", ctx)
	}

	entryKey, entryTags := r.entryKeyAndTags(ctx)

	r.Lock()
	defer r.Unlock()

	entry, ok := r.entries[entryKey]
	if !ok {
		entry = &mmapReporterEntry{
			gauge: r.scope.Tagged(entryTags).Gauge(mmapReporterMetricName),
		}
		r.entries[entryKey] = entry
	}

	entry.value += ctx.Size

	return nil
}

func (r *mmapReporter) ReportUnmap(ctx mmap.Context) error {
	if ctx.Name == "" {
		return fmt.Errorf("report mmap unmap missing context name: %+v", ctx)
	}

	entryKey, _ := r.entryKeyAndTags(ctx)

	r.Lock()
	defer r.Unlock()

	entry, ok := r.entries[entryKey]
	if !ok {
		return fmt.Errorf("report mmap unmap missing entry for context: %+v", ctx)
	}

	entry.value -= ctx.Size

	if entry.value == 0 {
		// No more similar mmaps active for this context name, garbage collect
		delete(r.entries, entryKey)
	}

	return nil
}<|MERGE_RESOLUTION|>--- conflicted
+++ resolved
@@ -91,6 +91,7 @@
 	xos "github.com/m3db/m3/src/x/os"
 	"github.com/m3db/m3/src/x/pool"
 	"github.com/m3db/m3/src/x/serialize"
+	xsync "github.com/m3db/m3/src/x/sync"
 
 	apachethrift "github.com/apache/thrift/lib/go/thrift"
 	"github.com/m3dbx/vellum/levenshtein"
@@ -427,16 +428,6 @@
 		runtimeOpts = runtimeOpts.SetMaxWiredBlocks(lruCfg.MaxBlocks)
 	}
 
-<<<<<<< HEAD
-	for _, transform := range runOpts.Transforms {
-		opts = transform(opts)
-	}
-
-	// Setup query stats tracking.
-	docsLimit := limits.DefaultLookbackLimitOptions()
-	bytesReadLimit := limits.DefaultLookbackLimitOptions()
-	diskSeriesReadLimit := limits.DefaultLookbackLimitOptions()
-=======
 	// Setup query stats tracking.
 	var (
 		docsLimit           = limits.DefaultLookbackLimitOptions()
@@ -445,7 +436,6 @@
 		aggDocsLimit        = limits.DefaultLookbackLimitOptions()
 	)
 
->>>>>>> 090f71df
 	if limitConfig := runOpts.Config.Limits.MaxRecentlyQueriedSeriesBlocks; limitConfig != nil {
 		docsLimit.Limit = limitConfig.Value
 		docsLimit.Lookback = limitConfig.Lookback
@@ -505,21 +495,6 @@
 	}
 	opts = opts.SetPermitsOptions(permitOptions.SetIndexQueryPermitsManager(
 		permits.NewFixedPermitsManager(maxIdxConcurrency, int64(maxWorkerTime), iOpts)))
-
-	// Setup postings list cache.
-	var (
-		plCacheConfig  = cfg.Cache.PostingsListConfiguration()
-		plCacheSize    = plCacheConfig.SizeOrDefault()
-		plCacheOptions = index.PostingsListCacheOptions{
-			InstrumentOptions: opts.InstrumentOptions().
-				SetMetricsScope(scope.SubScope("postings-list-cache")),
-		}
-	)
-	postingsListCache, stopReporting, err := index.NewPostingsListCache(plCacheSize, plCacheOptions)
-	if err != nil {
-		logger.Fatal("could not construct postings list cache", zap.Error(err))
-	}
-	defer stopReporting()
 
 	// Setup index regexp compilation cache.
 	m3ninxindex.SetRegexpCacheOptions(m3ninxindex.RegexpCacheOptions{
