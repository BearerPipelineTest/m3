--- conflicted
+++ resolved
@@ -48,37 +48,15 @@
 )
 
 type noopPooledChannel struct {
-<<<<<<< HEAD
-	closed int32
-=======
-	address    string
 	closeCount int32
->>>>>>> 1d05072f
-}
-
-func asNoopPooledChannel(c Channel) *noopPooledChannel {
-	cc, ok := c.(*noopPooledChannel)
-	if !ok {
-		panic("not a noopPooledChannel")
-	}
-	return cc
-}
-
-<<<<<<< HEAD
-func (c *noopPooledChannel) Closed() bool {
-	return atomic.LoadInt32(&c.closed) == 1
-}
-
-func (c *noopPooledChannel) Close() {
-	atomic.StoreInt32(&c.closed, 1)
-=======
+}
+
 func (c *noopPooledChannel) CloseCount() int {
 	return int(atomic.LoadInt32(&c.closeCount))
 }
 
 func (c *noopPooledChannel) Close() {
 	atomic.AddInt32(&c.closeCount, 1)
->>>>>>> 1d05072f
 }
 
 func (c *noopPooledChannel) GetSubChannel(
@@ -470,7 +448,9 @@
 			}
 
 			assert.Equal(t, tc.expectedHealthCheckFailed, healthCheckFailed)
-			assert.Equal(t, tc.expectedChannelClosed, ch.Closed())
+			if tc.expectedChannelClosed {
+				assert.Equal(t, 1, ch.CloseCount())
+			}
 		})
 	}
 }