// Copyright (c) 2016 Uber Technologies, Inc.
//
// Permission is hereby granted, free of charge, to any person obtaining a copy
// of this software and associated documentation files (the "Software"), to deal
// in the Software without restriction, including without limitation the rights
// to use, copy, modify, merge, publish, distribute, sublicense, and/or sell
// copies of the Software, and to permit persons to whom the Software is
// furnished to do so, subject to the following conditions:
//
// The above copyright notice and this permission notice shall be included in
// all copies or substantial portions of the Software.
//
// THE SOFTWARE IS PROVIDED "AS IS", WITHOUT WARRANTY OF ANY KIND, EXPRESS OR
// IMPLIED, INCLUDING BUT NOT LIMITED TO THE WARRANTIES OF MERCHANTABILITY,
// FITNESS FOR A PARTICULAR PURPOSE AND NONINFRINGEMENT. IN NO EVENT SHALL THE
// AUTHORS OR COPYRIGHT HOLDERS BE LIABLE FOR ANY CLAIM, DAMAGES OR OTHER
// LIABILITY, WHETHER IN AN ACTION OF CONTRACT, TORT OR OTHERWISE, ARISING FROM,
// OUT OF OR IN CONNECTION WITH THE SOFTWARE OR THE USE OR OTHER DEALINGS IN
// THE SOFTWARE.

package storage

import (
	stdlibctx "context"
	"errors"
	"fmt"
	"sort"
	"sync"
	"testing"
	"time"

	"github.com/m3db/m3/src/cluster/shard"
	"github.com/m3db/m3/src/dbnode/client"
	"github.com/m3db/m3/src/dbnode/namespace"
	"github.com/m3db/m3/src/dbnode/persist/fs/commitlog"
	"github.com/m3db/m3/src/dbnode/retention"
	"github.com/m3db/m3/src/dbnode/sharding"
	"github.com/m3db/m3/src/dbnode/storage/block"
	dberrors "github.com/m3db/m3/src/dbnode/storage/errors"
	"github.com/m3db/m3/src/dbnode/storage/index"
	"github.com/m3db/m3/src/dbnode/storage/repair"
	"github.com/m3db/m3/src/dbnode/topology"
	"github.com/m3db/m3/src/dbnode/tracepoint"
	"github.com/m3db/m3/src/dbnode/ts"
	"github.com/m3db/m3/src/dbnode/ts/writes"
	xmetrics "github.com/m3db/m3/src/dbnode/x/metrics"
	"github.com/m3db/m3/src/m3ninx/idx"
	xclock "github.com/m3db/m3/src/x/clock"
	"github.com/m3db/m3/src/x/context"
	xerrors "github.com/m3db/m3/src/x/errors"
	"github.com/m3db/m3/src/x/ident"
	"github.com/m3db/m3/src/x/pool"
	"github.com/m3db/m3/src/x/serialize"
	xtime "github.com/m3db/m3/src/x/time"
	xwatch "github.com/m3db/m3/src/x/watch"

	"github.com/fortytw2/leaktest"
	"github.com/golang/mock/gomock"
	"github.com/m3db/m3/src/dbnode/testdata/prototest"
	"github.com/opentracing/opentracing-go"
	"github.com/opentracing/opentracing-go/mocktracer"
	"github.com/stretchr/testify/assert"
	"github.com/stretchr/testify/require"
	"github.com/uber-go/tally"
)

var (
	defaultTestNs1ID         = ident.StringID("testns1")
	defaultTestNs2ID         = ident.StringID("testns2")
	defaultTestRetentionOpts = retention.NewOptions().SetBufferFuture(10 * time.Minute).SetBufferPast(10 * time.Minute).
		SetBlockSize(2 * time.Hour).SetRetentionPeriod(2 * 24 * time.Hour)
	defaultTestNs2RetentionOpts = retention.NewOptions().SetBufferFuture(10 * time.Minute).SetBufferPast(10 * time.Minute).
		SetBlockSize(4 * time.Hour).SetRetentionPeriod(2 * 24 * time.Hour)
	defaultTestNs1Opts = namespace.NewOptions().SetRetentionOptions(defaultTestRetentionOpts)
	defaultTestNs2Opts = namespace.NewOptions().SetRetentionOptions(defaultTestNs2RetentionOpts)
	testSchemaHistory  = prototest.NewSchemaHistory()
	testClientOptions  = client.NewOptions()
)

type nsMapCh chan namespace.Map

type mockNsInitializer struct {
	registry *namespace.MockRegistry
	updateCh chan struct{}
}

func (mi *mockNsInitializer) Init() (namespace.Registry, error) {
	return mi.registry, nil
}

func newMockNsInitializer(
	t *testing.T,
	ctrl *gomock.Controller,
	nsMapCh nsMapCh,
) namespace.Initializer {
	updateCh := make(chan struct{}, 10)
	watch := xwatch.NewWatchable()
	go func() {
		for {
			v, ok := <-nsMapCh
			if !ok { // closed channel
				return
			}

			watch.Update(v)
			updateCh <- struct{}{}
		}
	}()

	_, w, err := watch.Watch()
	require.NoError(t, err)

	nsWatch := namespace.NewWatch(w)
	reg := namespace.NewMockRegistry(ctrl)
	reg.EXPECT().Watch().Return(nsWatch, nil).AnyTimes()

	return &mockNsInitializer{
		registry: reg,
		updateCh: updateCh,
	}
}

func testNamespaceMap(t *testing.T) namespace.Map {
	md1, err := namespace.NewMetadata(defaultTestNs1ID, defaultTestNs1Opts)
	require.NoError(t, err)
	md2, err := namespace.NewMetadata(defaultTestNs2ID, defaultTestNs2Opts)
	require.NoError(t, err)
	nsMap, err := namespace.NewMap([]namespace.Metadata{md1, md2})
	require.NoError(t, err)
	return nsMap
}

func testRepairOptions(ctrl *gomock.Controller) repair.Options {
	var (
		origin     = topology.NewHost("some-id", "some-address")
		clientOpts = testClientOptions.(client.AdminOptions).SetOrigin(origin)
		mockClient = client.NewMockAdminClient(ctrl)
	)
	mockClient.EXPECT().Options().Return(clientOpts).AnyTimes()
	return repair.NewOptions().
		SetAdminClients([]client.AdminClient{mockClient}).
		SetRepairCheckInterval(100 * time.Millisecond)
}

func newMockdatabase(ctrl *gomock.Controller, ns ...databaseNamespace) *Mockdatabase {
	db := NewMockdatabase(ctrl)
	db.EXPECT().Options().Return(DefaultTestOptions()).AnyTimes()
	if len(ns) != 0 {
		db.EXPECT().OwnedNamespaces().Return(ns, nil).AnyTimes()
	}
	return db
}

type newTestDatabaseOpt struct {
	bs    BootstrapState
	nsMap namespace.Map
	dbOpt Options
}

func defaultTestDatabase(t *testing.T, ctrl *gomock.Controller, bs BootstrapState) (*db, nsMapCh, xmetrics.TestStatsReporter) {
	return newTestDatabase(t, ctrl, newTestDatabaseOpt{bs: bs, nsMap: testNamespaceMap(t), dbOpt: DefaultTestOptions()})
}

func newTestDatabase(
	t *testing.T,
	ctrl *gomock.Controller,
	opt newTestDatabaseOpt,
) (*db, nsMapCh, xmetrics.TestStatsReporter) {
	testReporter := xmetrics.NewTestStatsReporter(xmetrics.NewTestStatsReporterOptions())
	scope, _ := tally.NewRootScope(tally.ScopeOptions{
		Reporter: testReporter,
	}, 100*time.Millisecond)

	mapCh := make(nsMapCh, 10)
	mapCh <- opt.nsMap

	opts := opt.dbOpt
	opts = opts.SetInstrumentOptions(
		opts.InstrumentOptions().SetMetricsScope(scope)).
		SetRepairEnabled(false).
		SetRepairOptions(testRepairOptions(ctrl)).
		SetNamespaceInitializer(newMockNsInitializer(t, ctrl, mapCh))

	shards := sharding.NewShards([]uint32{0, 1}, shard.Available)
	shardSet, err := sharding.NewShardSet(shards, nil)
	require.NoError(t, err)

	database, err := NewDatabase(shardSet, opts)
	require.NoError(t, err)
	d := database.(*db)
	m := d.mediator.(*mediator)
	bsm := newBootstrapManager(d, m, opts).(*bootstrapManager)
	bsm.state = opt.bs
	m.databaseBootstrapManager = bsm

	return d, mapCh, testReporter
}

func dbAddNewMockNamespace(
	ctrl *gomock.Controller,
	d *db,
	id string,
) *MockdatabaseNamespace {
	ns := ident.StringID(id)
	mockNamespace := NewMockdatabaseNamespace(ctrl)
	mockNamespace.EXPECT().ID().Return(ns).AnyTimes()
	d.namespaces.Set(ns, mockNamespace)
	return mockNamespace
}

func TestDatabaseOpen(t *testing.T) {
	ctrl := gomock.NewController(t)
	defer ctrl.Finish()

	d, mapCh, _ := defaultTestDatabase(t, ctrl, BootstrapNotStarted)
	defer func() {
		close(mapCh)
		leaktest.CheckTimeout(t, time.Second)()
	}()
	require.NoError(t, d.Open())
	require.Equal(t, errDatabaseAlreadyOpen, d.Open())
	require.NoError(t, d.Close())
}

func TestDatabaseClose(t *testing.T) {
	ctrl := gomock.NewController(t)
	defer ctrl.Finish()

	d, mapCh, _ := defaultTestDatabase(t, ctrl, Bootstrapped)
	defer func() {
		close(mapCh)
		leaktest.CheckTimeout(t, time.Second)()
	}()
	require.NoError(t, d.Open())
	require.NoError(t, d.Close())
	require.Equal(t, errDatabaseAlreadyClosed, d.Close())
}

func TestDatabaseTerminate(t *testing.T) {
	ctrl := gomock.NewController(t)
	defer ctrl.Finish()

	d, mapCh, _ := defaultTestDatabase(t, ctrl, Bootstrapped)
	defer func() {
		close(mapCh)
		leaktest.CheckTimeout(t, time.Second)()
	}()
	require.NoError(t, d.Open())
	require.NoError(t, d.Terminate())
	require.Equal(t, errDatabaseAlreadyClosed, d.Close())
}

func TestDatabaseReadEncodedNamespaceNotOwned(t *testing.T) {
	ctrl := gomock.NewController(t)
	defer ctrl.Finish()

	ctx := context.NewContext()
	defer ctx.Close()

	d, mapCh, _ := defaultTestDatabase(t, ctrl, Bootstrapped)
	defer func() {
		close(mapCh)
	}()
	_, err := d.ReadEncoded(ctx, ident.StringID("nonexistent"), ident.StringID("foo"), time.Now(), time.Now())
	require.True(t, dberrors.IsUnknownNamespaceError(err))
}

func TestDatabaseReadEncodedNamespaceOwned(t *testing.T) {
	ctrl := gomock.NewController(t)
	defer ctrl.Finish()

	ctx := context.NewContext()
	defer ctx.Close()

	d, mapCh, _ := defaultTestDatabase(t, ctrl, Bootstrapped)
	defer func() {
		close(mapCh)
	}()

	ns := ident.StringID("testns1")
	id := ident.StringID("bar")
	end := time.Now()
	start := end.Add(-time.Hour)
	mockNamespace := NewMockdatabaseNamespace(ctrl)
	mockNamespace.EXPECT().ReadEncoded(ctx, id, start, end).Return(nil, nil)
	d.namespaces.Set(ns, mockNamespace)

	res, err := d.ReadEncoded(ctx, ns, id, start, end)
	require.Nil(t, res)
	require.Nil(t, err)
}

func TestDatabaseFetchBlocksNamespaceNotOwned(t *testing.T) {
	ctrl := gomock.NewController(t)
	defer ctrl.Finish()

	ctx := context.NewContext()
	defer ctx.Close()

	d, mapCh, _ := defaultTestDatabase(t, ctrl, Bootstrapped)
	defer func() {
		close(mapCh)
	}()

	now := time.Now()
	starts := []time.Time{now, now.Add(time.Second), now.Add(-time.Second)}
	res, err := d.FetchBlocks(ctx, ident.StringID("non-existent-ns"), 0, ident.StringID("foo"), starts)
	require.Nil(t, res)
	require.True(t, xerrors.IsInvalidParams(err))
}

func TestDatabaseFetchBlocksNamespaceOwned(t *testing.T) {
	ctrl := gomock.NewController(t)
	defer ctrl.Finish()

	ctx := context.NewContext()
	defer ctx.Close()

	d, mapCh, _ := defaultTestDatabase(t, ctrl, Bootstrapped)
	defer func() {
		close(mapCh)
	}()

	ns := ident.StringID("testns1")
	id := ident.StringID("bar")
	shardID := uint32(0)
	now := time.Now()
	starts := []time.Time{now, now.Add(time.Second), now.Add(-time.Second)}
	expected := []block.FetchBlockResult{block.NewFetchBlockResult(starts[0], nil, nil)}
	mockNamespace := NewMockdatabaseNamespace(ctrl)
	mockNamespace.EXPECT().FetchBlocks(ctx, shardID, id, starts).Return(expected, nil)
	d.namespaces.Set(ns, mockNamespace)

	res, err := d.FetchBlocks(ctx, ns, shardID, id, starts)
	require.Equal(t, expected, res)
	require.NoError(t, err)
}

func TestDatabaseNamespaces(t *testing.T) {
	ctrl := gomock.NewController(t)
	defer ctrl.Finish()

	d, mapCh, _ := defaultTestDatabase(t, ctrl, Bootstrapped)
	defer func() {
		close(mapCh)
	}()

	dbAddNewMockNamespace(ctrl, d, "testns1")
	dbAddNewMockNamespace(ctrl, d, "testns2")

	result := d.Namespaces()
	require.Equal(t, 2, len(result))

	sort.Sort(NamespacesByID(result))
	assert.Equal(t, "testns1", result[0].ID().String())
	assert.Equal(t, "testns2", result[1].ID().String())
}

func TestOwnedNamespacesErrorIfClosed(t *testing.T) {
	ctrl := gomock.NewController(t)
	defer ctrl.Finish()

	d, mapCh, _ := defaultTestDatabase(t, ctrl, Bootstrapped)
	defer func() {
		close(mapCh)
	}()

	require.NoError(t, d.Open())
	require.NoError(t, d.Terminate())

	_, err := d.OwnedNamespaces()
	require.Equal(t, errDatabaseIsClosed, err)
}

func TestDatabaseAssignShardSet(t *testing.T) {
	ctrl := gomock.NewController(t)
	defer ctrl.Finish()

	d, mapCh, _ := defaultTestDatabase(t, ctrl, Bootstrapped)
	defer func() {
		close(mapCh)
	}()

	var ns []*MockdatabaseNamespace
	ns = append(ns, dbAddNewMockNamespace(ctrl, d, "testns1"))
	ns = append(ns, dbAddNewMockNamespace(ctrl, d, "testns2"))

	shards := append(sharding.NewShards([]uint32{0, 1}, shard.Available),
		sharding.NewShards([]uint32{2}, shard.Initializing)...)
	shardSet, err := sharding.NewShardSet(shards, nil)
	require.NoError(t, err)

	var wg sync.WaitGroup
	wg.Add(len(ns))
	for _, n := range ns {
		n.EXPECT().AssignShardSet(shardSet).Do(func(_ sharding.ShardSet) {
			wg.Done()
		})
	}

	t1 := d.lastReceivedNewShards
	d.AssignShardSet(shardSet)
	require.True(t, d.lastReceivedNewShards.After(t1))

	wg.Wait()
}

func TestDatabaseAssignShardSetBehaviorNoNewShards(t *testing.T) {
	ctrl := gomock.NewController(t)
	defer ctrl.Finish()

	d, mapCh, _ := defaultTestDatabase(t, ctrl, Bootstrapped)
	defer func() {
		close(mapCh)
	}()

	// Set a mock mediator to be certain that bootstrap is not called when
	// no new shards are assigned.
	mediator := NewMockdatabaseMediator(ctrl)
	d.mediator = mediator

	var ns []*MockdatabaseNamespace
	ns = append(ns, dbAddNewMockNamespace(ctrl, d, "testns1"))
	ns = append(ns, dbAddNewMockNamespace(ctrl, d, "testns2"))

	var wg sync.WaitGroup
	wg.Add(len(ns))
	for _, n := range ns {
		n.EXPECT().AssignShardSet(d.shardSet).Do(func(_ sharding.ShardSet) {
			wg.Done()
		})
	}

	t1 := d.lastReceivedNewShards
	d.AssignShardSet(d.shardSet)
	// Ensure that lastReceivedNewShards is not updated if no new shards are assigned.
	require.True(t, d.lastReceivedNewShards.Equal(t1))

	wg.Wait()
}

func TestDatabaseBootstrappedAssignShardSet(t *testing.T) {
	ctrl := gomock.NewController(t)
	defer ctrl.Finish()

	d, mapCh, _ := defaultTestDatabase(t, ctrl, Bootstrapped)
	defer func() {
		close(mapCh)
	}()

	ns := dbAddNewMockNamespace(ctrl, d, "testns")

	mediator := NewMockdatabaseMediator(ctrl)
	mediator.EXPECT().Bootstrap().Return(BootstrapResult{}, nil)
	d.mediator = mediator

	assert.NoError(t, d.Bootstrap())

	shards := append(sharding.NewShards([]uint32{0, 1}, shard.Available),
		sharding.NewShards([]uint32{2}, shard.Initializing)...)
	shardSet, err := sharding.NewShardSet(shards, nil)
	require.NoError(t, err)

	ns.EXPECT().AssignShardSet(shardSet)

	var wg sync.WaitGroup
	wg.Add(1)
	mediator.EXPECT().Bootstrap().Return(BootstrapResult{}, nil).Do(func() {
		wg.Done()
	})

	d.AssignShardSet(shardSet)

	wg.Wait()
}

func TestDatabaseRemoveNamespace(t *testing.T) {
	ctrl := gomock.NewController(t)
	defer ctrl.Finish()

	d, mapCh, testReporter := defaultTestDatabase(t, ctrl, Bootstrapped)
	require.NoError(t, d.Open())
	defer func() {
		close(mapCh)
		require.NoError(t, d.Close())
		leaktest.CheckTimeout(t, time.Second)()
	}()

	// retrieve the update channel to track propatation
	updateCh := d.opts.NamespaceInitializer().(*mockNsInitializer).updateCh

	// check initial namespaces
	nses := d.Namespaces()
	require.Len(t, nses, 2)

	// construct new namespace Map
	md1, err := namespace.NewMetadata(defaultTestNs1ID, defaultTestNs1Opts)
	require.NoError(t, err)
	nsMap, err := namespace.NewMap([]namespace.Metadata{md1})
	require.NoError(t, err)

	// update the database watch with new Map
	mapCh <- nsMap

	// wait till the update has propagated
	<-updateCh
	<-updateCh

	// the updateCh gets are in-sufficient to determine the update has been applied
	// to the database, they only measure if the watch itself has been updated. It
	// can take a few ms until the DB finds those values.
	require.True(t, xclock.WaitUntil(func() bool {
		counter, ok := testReporter.Counters()["database.namespace-watch.updates"]
		return ok && counter == 1
	}, 2*time.Second))
	require.True(t, xclock.WaitUntil(func() bool {
		return len(d.Namespaces()) == 2
	}, 2*time.Second))
}

func TestDatabaseAddNamespace(t *testing.T) {
	ctrl := gomock.NewController(t)
	defer ctrl.Finish()

	d, mapCh, testReporter := defaultTestDatabase(t, ctrl, Bootstrapped)
	require.NoError(t, d.Open())
	defer func() {
		close(mapCh)
		require.NoError(t, d.Close())
		leaktest.CheckTimeout(t, time.Second)()
	}()

	// retrieve the update channel to track propatation
	updateCh := d.opts.NamespaceInitializer().(*mockNsInitializer).updateCh

	// check initial namespaces
	nses := d.Namespaces()
	require.Len(t, nses, 2)

	// construct new namespace Map
	md1, err := namespace.NewMetadata(defaultTestNs1ID, defaultTestNs1Opts)
	require.NoError(t, err)
	md2, err := namespace.NewMetadata(defaultTestNs2ID, defaultTestNs2Opts)
	require.NoError(t, err)
	md3, err := namespace.NewMetadata(ident.StringID("and1"), defaultTestNs1Opts)
	require.NoError(t, err)
	nsMap, err := namespace.NewMap([]namespace.Metadata{md1, md2, md3})
	require.NoError(t, err)

	// update the database watch with new Map
	mapCh <- nsMap

	// wait till the update has propagated
	<-updateCh
	<-updateCh

	// the updateCh gets are in-sufficient to determine the update has been applied
	// to the database, they only measure if the watch itself has been updated. It
	// can take a few ms until the DB finds those values.
	require.True(t, xclock.WaitUntil(func() bool {
		counter, ok := testReporter.Counters()["database.namespace-watch.updates"]
		return ok && counter == 1
	}, 2*time.Second))
	require.True(t, xclock.WaitUntil(func() bool {
		return len(d.Namespaces()) == 3
	}, 2*time.Second))

	// ensure the expected namespaces exist
	nses = d.Namespaces()
	require.Len(t, nses, 3)
	ns1, ok := d.Namespace(defaultTestNs1ID)
	require.True(t, ok)
	require.Equal(t, md1.Options(), ns1.Options())
	ns2, ok := d.Namespace(defaultTestNs2ID)
	require.True(t, ok)
	require.Equal(t, md2.Options(), ns2.Options())
	ns3, ok := d.Namespace(ident.StringID("and1"))
	require.True(t, ok)
	require.Equal(t, md1.Options(), ns3.Options())
}

func TestDatabaseUpdateNamespace(t *testing.T) {
	ctrl := gomock.NewController(t)
	defer ctrl.Finish()

	d, mapCh, _ := defaultTestDatabase(t, ctrl, Bootstrapped)
	require.NoError(t, d.Open())
	defer func() {
		close(mapCh)
		require.NoError(t, d.Close())
		leaktest.CheckTimeout(t, time.Second)()
	}()

	// retrieve the update channel to track propatation
	updateCh := d.opts.NamespaceInitializer().(*mockNsInitializer).updateCh

	// check initial namespaces
	nses := d.Namespaces()
	require.Len(t, nses, 2)

	// construct new namespace Map
	ropts := defaultTestNs1Opts.RetentionOptions().SetRetentionPeriod(2000 * time.Hour)
	md1, err := namespace.NewMetadata(defaultTestNs1ID, defaultTestNs1Opts.SetRetentionOptions(ropts))
	require.NoError(t, err)
	md2, err := namespace.NewMetadata(defaultTestNs2ID, defaultTestNs2Opts)
	require.NoError(t, err)
	nsMap, err := namespace.NewMap([]namespace.Metadata{md1, md2})
	require.NoError(t, err)

	// update the database watch with new Map
	mapCh <- nsMap

	// wait till the update has propagated
	<-updateCh
	<-updateCh
	time.Sleep(10 * time.Millisecond)

	// ensure the namespaces have old properties
	nses = d.Namespaces()
	require.Len(t, nses, 2)
	ns1, ok := d.Namespace(defaultTestNs1ID)
	require.True(t, ok)
	require.Equal(t, defaultTestNs1Opts, ns1.Options())
	ns2, ok := d.Namespace(defaultTestNs2ID)
	require.True(t, ok)
	require.Equal(t, defaultTestNs2Opts, ns2.Options())

	// Ensure schema is not set and no error
	require.Nil(t, ns1.Schema())
	require.Nil(t, ns2.Schema())
	schema, err := d.Options().SchemaRegistry().GetLatestSchema(defaultTestNs2ID)
	require.NoError(t, err)
	require.Nil(t, schema)
}

func TestDatabaseCreateSchemaNotSet(t *testing.T) {
	protoTestDatabaseOptions := DefaultTestOptions().
		SetSchemaRegistry(namespace.NewSchemaRegistry(true, nil))

	ctrl := gomock.NewController(t)
	defer ctrl.Finish()

	// Start the database with two namespaces, one miss configured (missing schema).
	nsID1 := ident.StringID("testns1")
	md1, err := namespace.NewMetadata(nsID1, defaultTestNs1Opts.SetSchemaHistory(testSchemaHistory))
	require.NoError(t, err)
	nsID2 := ident.StringID("testns2")
	md2, err := namespace.NewMetadata(nsID2, defaultTestNs1Opts)
	require.NoError(t, err)
	nsMap, err := namespace.NewMap([]namespace.Metadata{md1, md2})
	require.NoError(t, err)

	d, mapCh, _ := newTestDatabase(t, ctrl, newTestDatabaseOpt{bs: Bootstrapped, nsMap: nsMap, dbOpt: protoTestDatabaseOptions})
	require.NoError(t, d.Open())
	defer func() {
		close(mapCh)
		require.NoError(t, d.Close())
		leaktest.CheckTimeout(t, time.Second)()
	}()

	// check initial namespaces
	nses := d.Namespaces()
	require.Len(t, nses, 1)

	_, ok := d.Namespace(nsID1)
	require.True(t, ok)
	_, ok = d.Namespace(nsID2)
	require.False(t, ok)
}

func TestDatabaseUpdateNamespaceSchemaNotSet(t *testing.T) {
	protoTestDatabaseOptions := DefaultTestOptions().
		SetSchemaRegistry(namespace.NewSchemaRegistry(true, nil))

	ctrl := gomock.NewController(t)
	defer ctrl.Finish()

	// Start db with no namespaces.
	d, mapCh, _ := newTestDatabase(t, ctrl, newTestDatabaseOpt{bs: Bootstrapped, dbOpt: protoTestDatabaseOptions})
	require.NoError(t, d.Open())
	defer func() {
		close(mapCh)
		require.NoError(t, d.Close())
		leaktest.CheckTimeout(t, time.Second)()
	}()

	// retrieve the update channel to track propatation
	updateCh := d.opts.NamespaceInitializer().(*mockNsInitializer).updateCh

	// check initial namespaces
	nses := d.Namespaces()
	require.Len(t, nses, 0)

	// construct new namespace Map
	nsID3 := ident.StringID("testns3")
	md3, err := namespace.NewMetadata(nsID3, defaultTestNs1Opts)
	require.NoError(t, err)
	nsMap, err := namespace.NewMap([]namespace.Metadata{md3})
	require.NoError(t, err)

	// update the database watch with new Map
	mapCh <- nsMap

	// wait till the update has propagated
	time.Sleep(10 * time.Millisecond)

	// ensure the namespace3 is not created successfully.
	nses = d.Namespaces()
	require.Len(t, nses, 0)

	// Update nsID3 schema
	md3, err = namespace.NewMetadata(nsID3, defaultTestNs1Opts.SetSchemaHistory(testSchemaHistory))
	require.NoError(t, err)
	nsMap, err = namespace.NewMap([]namespace.Metadata{md3})
	require.NoError(t, err)

	// update the database watch with new Map
	mapCh <- nsMap

	// wait till the update has propagated
	time.Sleep(10 * time.Millisecond)

	// Ensure the namespace3 is created successfully.
	nses = d.Namespaces()
	require.Len(t, nses, 1)
	ns3, ok := d.Namespace(nsID3)
	require.True(t, ok)

	// Ensure schema is set
	require.NotNil(t, ns3.Schema())

	schema, err := d.Options().SchemaRegistry().GetLatestSchema(nsID3)
	require.NoError(t, err)
	require.NotNil(t, schema)

	// Update nsID3 schema to empty
	md3, err = namespace.NewMetadata(nsID3, defaultTestNs1Opts)
	require.NoError(t, err)
	nsMap, err = namespace.NewMap([]namespace.Metadata{md3})
	require.NoError(t, err)

	// update the database watch with new Map
	mapCh <- nsMap

	// wait till the update has propagated
	<-updateCh
	time.Sleep(10 * time.Millisecond)

	// Ensure schema is not set to empty
	require.NotNil(t, ns3.Schema())

	schema, err = d.Options().SchemaRegistry().GetLatestSchema(nsID3)
	require.NoError(t, err)
	require.NotNil(t, schema)
}

func TestDatabaseNamespaceIndexFunctions(t *testing.T) {
	testDatabaseNamespaceIndexFunctions(t, true)
}

func TestDatabaseNamespaceIndexFunctionsNoCommitlog(t *testing.T) {
	testDatabaseNamespaceIndexFunctions(t, false)
}

func testDatabaseNamespaceIndexFunctions(t *testing.T, commitlogEnabled bool) {
	ctrl := gomock.NewController(t)
	defer ctrl.Finish()

	d, mapCh, _ := defaultTestDatabase(t, ctrl, BootstrapNotStarted)
	defer func() {
		close(mapCh)
	}()

	commitlog := d.commitLog
	if !commitlogEnabled {
		// We don't mock the commitlog so set this to nil to ensure its
		// not being used as the test will panic if any methods are called
		// on it.
		d.commitLog = nil
	}

	ns := dbAddNewMockNamespace(ctrl, d, "testns")
	nsOptions := namespace.NewOptions().
		SetWritesToCommitLog(commitlogEnabled)

	ns.EXPECT().OwnedShards().Return([]databaseShard{}).AnyTimes()
	ns.EXPECT().Tick(gomock.Any(), gomock.Any()).Return(nil).AnyTimes()
	ns.EXPECT().BootstrapState().Return(ShardBootstrapStates{}).AnyTimes()
	ns.EXPECT().Options().Return(nsOptions).AnyTimes()
	require.NoError(t, d.Open())

	var (
		namespace   = ident.StringID("testns")
		ctx         = context.NewContext()
		id          = ident.StringID("foo")
		tagsIter    = ident.EmptyTagIterator
		seriesWrite = SeriesWrite{
			Series: ts.Series{
				ID:        id,
				Namespace: namespace,
			},
			WasWritten: true,
		}
	)

	// create initial span from a mock tracer and get ctx
	mtr := mocktracer.New()
	sp := mtr.StartSpan("root")
	ctx.SetGoContext(opentracing.ContextWithSpan(stdlibctx.Background(), sp))

	ns.EXPECT().WriteTagged(gomock.Any(), ident.NewIDMatcher("foo"), gomock.Any(),
		time.Time{}, 1.0, xtime.Second, nil).Return(seriesWrite, nil)
	require.NoError(t, d.WriteTagged(ctx, namespace,
		id, tagsIter, time.Time{},
		1.0, xtime.Second, nil))

	ns.EXPECT().WriteTagged(gomock.Any(), ident.NewIDMatcher("foo"), gomock.Any(),
		time.Time{}, 1.0, xtime.Second, nil).Return(SeriesWrite{}, fmt.Errorf("random err"))
	require.Error(t, d.WriteTagged(ctx, namespace,
		ident.StringID("foo"), ident.EmptyTagIterator, time.Time{},
		1.0, xtime.Second, nil))

	var (
		q = index.Query{
			Query: idx.NewTermQuery([]byte("foo"), []byte("bar")),
		}
		opts    = index.QueryOptions{}
		res     = index.QueryResult{}
		aggOpts = index.AggregationOptions{}
		aggRes  = index.AggregateQueryResult{}
		err     error
	)
	ctx.SetGoContext(opentracing.ContextWithSpan(stdlibctx.Background(), sp))
	ns.EXPECT().QueryIDs(gomock.Any(), q, opts).Return(res, nil)
	_, err = d.QueryIDs(ctx, ident.StringID("testns"), q, opts)
	require.NoError(t, err)

	ns.EXPECT().QueryIDs(gomock.Any(), q, opts).Return(res, fmt.Errorf("random err"))
	_, err = d.QueryIDs(ctx, ident.StringID("testns"), q, opts)
	require.Error(t, err)

	ns.EXPECT().AggregateQuery(gomock.Any(), q, aggOpts).Return(aggRes, nil)
	_, err = d.AggregateQuery(ctx, ident.StringID("testns"), q, aggOpts)
	require.NoError(t, err)

	ns.EXPECT().AggregateQuery(gomock.Any(), q, aggOpts).
		Return(aggRes, fmt.Errorf("random err"))
	_, err = d.AggregateQuery(ctx, ident.StringID("testns"), q, aggOpts)
	require.Error(t, err)

	ns.EXPECT().Close().Return(nil)

	// Ensure commitlog is set before closing because this will call commitlog.Close()
	d.commitLog = commitlog
	require.NoError(t, d.Close())

	sp.Finish()
	spans := mtr.FinishedSpans()
	require.Len(t, spans, 5)
	assert.Equal(t, tracepoint.DBQueryIDs, spans[0].OperationName)
	assert.Equal(t, tracepoint.DBQueryIDs, spans[1].OperationName)
	assert.Equal(t, tracepoint.DBAggregateQuery, spans[2].OperationName)
	assert.Equal(t, tracepoint.DBAggregateQuery, spans[3].OperationName)
	assert.Equal(t, "root", spans[4].OperationName)
}

func TestDatabaseWriteBatchNoNamespace(t *testing.T) {
	ctrl := gomock.NewController(t)
	defer ctrl.Finish()

	d, mapCh, _ := defaultTestDatabase(t, ctrl, BootstrapNotStarted)
	defer func() {
		close(mapCh)
	}()
	require.NoError(t, d.Open())

	var (
		notExistNamespace = ident.StringID("not-exist-namespace")
		batchSize         = 100
	)
	_, err := d.BatchWriter(notExistNamespace, batchSize)
	require.Error(t, err)

	err = d.WriteBatch(context.NewContext(), notExistNamespace, nil, nil)
	require.Error(t, err)

	require.NoError(t, d.Close())
}

func TestDatabaseWriteTaggedBatchNoNamespace(t *testing.T) {
	ctrl := gomock.NewController(t)
	defer ctrl.Finish()

	d, mapCh, _ := defaultTestDatabase(t, ctrl, BootstrapNotStarted)
	defer func() {
		close(mapCh)
	}()
	require.NoError(t, d.Open())

	var (
		notExistNamespace = ident.StringID("not-exist-namespace")
		batchSize         = 100
	)
	_, err := d.BatchWriter(notExistNamespace, batchSize)
	require.Error(t, err)

	err = d.WriteTaggedBatch(context.NewContext(), notExistNamespace, nil, nil)
	require.Error(t, err)

	require.NoError(t, d.Close())
}

func TestDatabaseWrite(t *testing.T) {
	dbWriteTests := []struct {
		name                              string
		tagged, commitlogEnabled, skipAll bool
	}{
		{"batch", false, false, false},
		{"tagged batch", true, false, false},
		{"batch no commitlog", false, true, false},
		{"tagged batch no commitlog", true, true, false},
		{"batch skip all", false, false, true},
		{"tagged batch skip all", true, false, true},
		{"batch no commitlog skip all", false, true, true},
		{"tagged batch no commitlog skip all", true, true, true},
	}

	for _, tt := range dbWriteTests {
		t.Run(tt.name, func(t *testing.T) {
			testDatabaseWriteBatch(t, tt.tagged, tt.commitlogEnabled, tt.skipAll)
		})
	}
}

type fakeIndexedErrorHandler struct {
	errs []indexedErr
}

func (f *fakeIndexedErrorHandler) HandleError(index int, err error) {
	f.errs = append(f.errs, indexedErr{index, err})
}

type indexedErr struct {
	index int
	err   error
}

func testDatabaseWriteBatch(t *testing.T,
	tagged bool, commitlogEnabled bool, skipAll bool) {
	ctrl := gomock.NewController(t)
	defer ctrl.Finish()

	d, mapCh, _ := defaultTestDatabase(t, ctrl, BootstrapNotStarted)
	defer func() {
		close(mapCh)
	}()

	commitlog := d.commitLog
	if !commitlogEnabled {
		// We don't mock the commitlog so set this to nil to ensure its
		// not being used as the test will panic if any methods are called
		// on it.
		d.commitLog = nil
	}

	ns := dbAddNewMockNamespace(ctrl, d, "testns")
	nsOptions := namespace.NewOptions().
		SetWritesToCommitLog(commitlogEnabled)

	ns.EXPECT().OwnedShards().Return([]databaseShard{}).AnyTimes()
	ns.EXPECT().Tick(gomock.Any(), gomock.Any()).Return(nil).AnyTimes()
	ns.EXPECT().BootstrapState().Return(ShardBootstrapStates{}).AnyTimes()
	ns.EXPECT().Options().Return(nsOptions).AnyTimes()
	ns.EXPECT().Close().Return(nil).Times(1)
	require.NoError(t, d.Open())

	var (
		namespace = ident.StringID("testns")
		ctx       = context.NewContext()
		tags      = ident.NewTags(ident.Tag{
			Name:  ident.StringID("foo"),
			Value: ident.StringID("bar"),
		}, ident.Tag{
			Name:  ident.StringID("baz"),
			Value: ident.StringID("qux"),
		})
		tagsIter = ident.NewTagsIterator(tags)
	)

	testTagEncodingPool := serialize.NewTagEncoderPool(serialize.NewTagEncoderOptions(),
		pool.NewObjectPoolOptions().SetSize(1))
	testTagEncodingPool.Init()
	encoder := testTagEncodingPool.Get()
	err := encoder.Encode(tagsIter)
	require.NoError(t, err)

	encodedTags, ok := encoder.Data()
	require.True(t, ok)

	testWrites := []struct {
		series string
		t      time.Time
		v      float64
		skip   bool
		err    error
	}{
		{
			series: "won't appear - always skipped",
			t:      time.Time{}.Add(0 * time.Second),
			skip:   true,
			v:      0.0,
		},
		{
			series: "foo",
			t:      time.Time{}.Add(10 * time.Second),
			skip:   skipAll,
			v:      1.0,
		},
		{
			series: "bar",
			t:      time.Time{}.Add(20 * time.Second),
			skip:   skipAll,
			v:      2.0,
		},
		{
			series: "baz",
			t:      time.Time{}.Add(20 * time.Second),
			skip:   skipAll,
			v:      3.0,
		},
		{
			series: "qux",
			t:      time.Time{}.Add(30 * time.Second),
			skip:   skipAll,
			v:      4.0,
		},
		{
			series: "won't appear - always skipped",
			t:      time.Time{}.Add(40 * time.Second),
			skip:   true,
			v:      5.0,
		},
		{
			series: "error-series",
			err:    errors.New("some-error"),
		},
	}

	batchWriter, err := d.BatchWriter(namespace, 10)
	require.NoError(t, err)

	var i int
	for _, write := range testWrites {
		// Write with the provided index as i*2 so we can assert later that the
		// ErrorHandler is called with the provided index, not the actual position
		// in the WriteBatch slice.
		if tagged {
			batchWriter.AddTagged(i*2, ident.StringID(write.series),
				tagsIter.Duplicate(), encodedTags.Bytes(), write.t, write.v, xtime.Second, nil)
			wasWritten := write.err == nil
			ns.EXPECT().
				WriteTagged(ctx, ident.NewIDMatcher(write.series), gomock.Any(),
					write.t, write.v, xtime.Second, nil).
				Return(SeriesWrite{
					Series: ts.Series{
						ID:        ident.StringID(write.series + "-updated"),
						Namespace: namespace,
					}, WasWritten: wasWritten,
				}, write.err)
		} else {
			batchWriter.Add(i*2, ident.StringID(write.series),
				write.t, write.v, xtime.Second, nil)
			wasWritten := write.err == nil
			ns.EXPECT().
				Write(ctx, ident.NewIDMatcher(write.series),
					write.t, write.v, xtime.Second, nil).
				Return(SeriesWrite{
					Series: ts.Series{
						ID:        ident.StringID(write.series + "-updated"),
						Namespace: namespace,
					},
					WasWritten: wasWritten,
				}, write.err)
		}
		i++
	}

	errHandler := &fakeIndexedErrorHandler{}
	if tagged {
		err = d.WriteTaggedBatch(ctx, namespace, batchWriter.(writes.WriteBatch),
			errHandler)
	} else {
		err = d.WriteBatch(ctx, namespace, batchWriter.(writes.WriteBatch),
			errHandler)
	}

	require.NoError(t, err)
	require.Len(t, errHandler.errs, 1)
	// Make sure it calls the error handler with the "original" provided index, not the position
	// of the write in the WriteBatch slice.
	require.Equal(t, (i-1)*2, errHandler.errs[0].index)

	// Ensure commitlog is set before closing because this will call commitlog.Close()
	d.commitLog = commitlog
	require.NoError(t, d.Close())
}

func TestDatabaseBootstrapState(t *testing.T) {
	ctrl := gomock.NewController(t)
	defer ctrl.Finish()

	d, mapCh, _ := defaultTestDatabase(t, ctrl, Bootstrapped)
	defer func() {
		close(mapCh)
	}()

	ns1 := dbAddNewMockNamespace(ctrl, d, "testns1")
	ns1.EXPECT().BootstrapState().Return(ShardBootstrapStates{
		1: Bootstrapping,
	})
	ns2 := dbAddNewMockNamespace(ctrl, d, "testns2")
	ns2.EXPECT().BootstrapState().Return(ShardBootstrapStates{
		2: Bootstrapped,
	})

	dbBootstrapState := d.BootstrapState()
	require.Equal(t, DatabaseBootstrapState{
		NamespaceBootstrapStates: NamespaceBootstrapStates{
			"testns1": ShardBootstrapStates{
				1: Bootstrapping,
			},
			"testns2": ShardBootstrapStates{
				2: Bootstrapped,
			},
		},
	}, dbBootstrapState)
}

func TestDatabaseFlushState(t *testing.T) {
	ctrl := gomock.NewController(t)
	defer ctrl.Finish()

	d, mapCh, _ := defaultTestDatabase(t, ctrl, Bootstrapped)
	defer func() {
		close(mapCh)
	}()

	var (
		shardID            = uint32(0)
		blockStart         = time.Now().Truncate(2 * time.Hour)
		expectedFlushState = fileOpState{
			ColdVersionRetrievable: 2,
		}
		nsID = "testns1"
		ns   = dbAddNewMockNamespace(ctrl, d, nsID)
	)
	ns.EXPECT().FlushState(shardID, blockStart).Return(expectedFlushState, nil)

	flushState, err := d.FlushState(ident.StringID(nsID), shardID, blockStart)
	require.NoError(t, err)
	require.Equal(t, expectedFlushState, flushState)

	_, err = d.FlushState(ident.StringID("not-exist"), shardID, blockStart)
	require.Error(t, err)
}

func TestDatabaseIsBootstrapped(t *testing.T) {
	ctrl := gomock.NewController(t)
	defer ctrl.Finish()

	d, mapCh, _ := defaultTestDatabase(t, ctrl, Bootstrapped)
	defer func() {
		close(mapCh)
	}()

	mediator := NewMockdatabaseMediator(ctrl)
	mediator.EXPECT().IsBootstrapped().Return(true)
	mediator.EXPECT().IsBootstrapped().Return(false)
	d.mediator = mediator

	assert.True(t, d.IsBootstrapped())
	assert.False(t, d.IsBootstrapped())
}

func TestUpdateBatchWriterBasedOnShardResults(t *testing.T) {
	ctrl := gomock.NewController(t)
	defer ctrl.Finish()

	d, mapCh, _ := defaultTestDatabase(t, ctrl, BootstrapNotStarted)
	defer func() {
		close(mapCh)
	}()

	commitlog := d.commitLog
	d.commitLog = nil

	ns := dbAddNewMockNamespace(ctrl, d, "testns")
	nsOptions := namespace.NewOptions().
		SetWritesToCommitLog(false)
	ns.EXPECT().OwnedShards().Return([]databaseShard{}).AnyTimes()
	ns.EXPECT().Tick(gomock.Any(), gomock.Any()).Return(nil).AnyTimes()
	ns.EXPECT().BootstrapState().Return(ShardBootstrapStates{}).AnyTimes()
	ns.EXPECT().Options().Return(nsOptions).AnyTimes()
	ns.EXPECT().Close().Return(nil).Times(1)
	require.NoError(t, d.Open())

	var (
		namespace    = ident.StringID("testns")
		ctx          = context.NewContext()
		seriesWrite1 = SeriesWrite{Series: ts.Series{UniqueIndex: 0}, WasWritten: true}
		seriesWrite2 = SeriesWrite{Series: ts.Series{UniqueIndex: 1}, WasWritten: true}
		seriesWrite3 = SeriesWrite{Series: ts.Series{UniqueIndex: 2}, WasWritten: false}
		seriesWrite4 = SeriesWrite{Series: ts.Series{UniqueIndex: 3}, WasWritten: false}
		err          = fmt.Errorf("err")
	)

	gomock.InOrder(
		ns.EXPECT().
			Write(ctx, gomock.Any(), gomock.Any(), gomock.Any(),
				gomock.Any(), gomock.Any()).
			Return(seriesWrite1, nil),
		ns.EXPECT().
			Write(ctx, gomock.Any(), gomock.Any(), gomock.Any(),
				gomock.Any(), gomock.Any()).
			Return(seriesWrite2, err),
		ns.EXPECT().
			Write(ctx, gomock.Any(), gomock.Any(), gomock.Any(),
				gomock.Any(), gomock.Any()).
			Return(seriesWrite3, err),
		ns.EXPECT().
			Write(ctx, gomock.Any(), gomock.Any(), gomock.Any(),
				gomock.Any(), gomock.Any()).
			Return(seriesWrite4, nil),
	)

	write := writes.Write{
		Series: ts.Series{ID: ident.StringID("foo")},
	}

	iters := []writes.BatchWrite{
		{Write: write},
		{Write: write},
		{Write: write},
		{Write: write},
	}

	batchWriter := writes.NewMockWriteBatch(ctrl)
	gomock.InOrder(
		batchWriter.EXPECT().Iter().Return(iters),
		batchWriter.EXPECT().SetSeries(0, seriesWrite1.Series),
		batchWriter.EXPECT().SetError(1, err),
		batchWriter.EXPECT().SetError(2, err),
		batchWriter.EXPECT().SetSeries(3, seriesWrite4.Series),
		batchWriter.EXPECT().SetSkipWrite(3),
		batchWriter.EXPECT().PendingIndex().Return(nil),
		batchWriter.EXPECT().Finalize(),
	)

	errHandler := &fakeIndexedErrorHandler{}
	d.WriteBatch(ctx, namespace, batchWriter, errHandler)
	require.Equal(t, 2, len(errHandler.errs))
	require.Equal(t, err, errHandler.errs[0].err)
	require.Equal(t, err, errHandler.errs[1].err)
	d.commitLog = commitlog
	require.NoError(t, d.Close())
}

func TestDatabaseIsOverloaded(t *testing.T) {
	ctrl := gomock.NewController(t)
	defer ctrl.Finish()

	d, mapCh, _ := defaultTestDatabase(t, ctrl, BootstrapNotStarted)
	defer func() {
		close(mapCh)
	}()

	d.opts = d.opts.SetCommitLogOptions(
		d.opts.CommitLogOptions().SetBacklogQueueSize(100),
	)

	mockCL := commitlog.NewMockCommitLog(ctrl)
	d.commitLog = mockCL

	mockCL.EXPECT().QueueLength().Return(int64(89))
	require.Equal(t, false, d.IsOverloaded())

	mockCL.EXPECT().QueueLength().Return(int64(90))
	require.Equal(t, true, d.IsOverloaded())
}

func TestDatabaseAggregateTiles(t *testing.T) {
	ctrl := gomock.NewController(t)
	defer ctrl.Finish()

	d, mapCh, _ := defaultTestDatabase(t, ctrl, Bootstrapped)
	defer func() {
		close(mapCh)
	}()

	d.opts = d.opts.SetLargeTilesPersistManager(d.opts.PersistManager())

	var (
		sourceNsID = ident.StringID("source")
		targetNsID = ident.StringID("target")
		ctx        = context.NewContext()
<<<<<<< HEAD
		pm         = d.opts.LargeTilesPersistManager()
		opts       = AggregateTilesOptions{Start: time.Now().Truncate(time.Hour)}
=======
		pm         = d.opts.PersistManager()
		start      = time.Now().Truncate(time.Hour)
>>>>>>> 636da15e
	)

	opts, err := NewAggregateTilesOptions(start, start.Add(-time.Second), time.Minute, true)
	require.NotNil(t, err)

	sourceNs := dbAddNewMockNamespace(ctrl, d, sourceNsID.String())
	targetNs := dbAddNewMockNamespace(ctrl, d, targetNsID.String())
	targetNs.EXPECT().AggregateTiles(ctx, sourceNs, opts, pm).Return(int64(4), nil)

	processedBlockCount, err := d.AggregateTiles(ctx, sourceNsID, targetNsID, opts)
	require.NoError(t, err)
	assert.Equal(t, int64(4), processedBlockCount)
}

func TestNewAggregateTilesOptions(t *testing.T) {
	start := time.Now().Truncate(time.Hour)

	_, err := NewAggregateTilesOptions(start, start.Add(-time.Second), time.Minute, false)
	assert.Error(t, err)

	_, err = NewAggregateTilesOptions(start, start, time.Minute, false)
	assert.Error(t, err)

	_, err = NewAggregateTilesOptions(start, start.Add(time.Second), -time.Minute, false)
	assert.Error(t, err)

	_, err = NewAggregateTilesOptions(start, start.Add(time.Second), 0, false)
	assert.Error(t, err)

	_, err = NewAggregateTilesOptions(start, start.Add(time.Second), time.Minute, false)
	assert.NoError(t, err)
}<|MERGE_RESOLUTION|>--- conflicted
+++ resolved
@@ -1303,13 +1303,8 @@
 		sourceNsID = ident.StringID("source")
 		targetNsID = ident.StringID("target")
 		ctx        = context.NewContext()
-<<<<<<< HEAD
-		pm         = d.opts.LargeTilesPersistManager()
-		opts       = AggregateTilesOptions{Start: time.Now().Truncate(time.Hour)}
-=======
 		pm         = d.opts.PersistManager()
 		start      = time.Now().Truncate(time.Hour)
->>>>>>> 636da15e
 	)
 
 	opts, err := NewAggregateTilesOptions(start, start.Add(-time.Second), time.Minute, true)
