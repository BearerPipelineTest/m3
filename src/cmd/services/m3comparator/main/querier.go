--- conflicted
+++ resolved
@@ -44,15 +44,10 @@
 var _ m3.Querier = (*querier)(nil)
 
 type querier struct {
-<<<<<<< HEAD
-	opts    iteratorOptions
-	handler seriesLoadHandler
-=======
 	iteratorOpts      iteratorOptions
 	handler           seriesLoadHandler
 	blockSize         time.Duration
 	defaultResolution time.Duration
->>>>>>> 83638309
 	sync.Mutex
 }
 
@@ -144,10 +139,7 @@
 		randomSeries []series
 		ignoreFilter bool
 		err          error
-<<<<<<< HEAD
 		nameTagFound bool
-=======
->>>>>>> 83638309
 	)
 
 	name := q.iteratorOpts.tagOptions.MetricName()
@@ -163,29 +155,19 @@
 		}
 	}
 
-	const blockSize = time.Hour * 12
-
 	if iters == nil && !nameTagFound && len(query.TagMatchers) > 0 {
 		iters, err = q.handler.getSeriesIterators("")
 		if err != nil {
 			return m3.SeriesFetchResult{}, noop, err
 		}
 	}
-
+	
 	if iters == nil || iters.Len() == 0 {
-<<<<<<< HEAD
-		randomSeries, ignoreFilter, err = q.generateRandomSeries(query, blockSize)
+		randomSeries, ignoreFilter, err = q.generateRandomSeries(query)
 		if err != nil {
 			return m3.SeriesFetchResult{}, noop, err
 		}
-		iters, err = buildSeriesIterators(randomSeries, query.Start, blockSize, q.opts)
-=======
-		randomSeries, ignoreFilter, err = q.generateRandomSeries(query)
-		if err != nil {
-			return m3.SeriesFetchResult{}, noop, err
-		}
 		iters, err = buildSeriesIterators(randomSeries, query.Start, q.blockSize, q.iteratorOpts)
->>>>>>> 83638309
 		if err != nil {
 			return m3.SeriesFetchResult{}, noop, err
 		}
@@ -219,20 +201,6 @@
 
 func (q *querier) generateRandomSeries(
 	query *storage.FetchQuery,
-<<<<<<< HEAD
-	blockSize time.Duration,
-) (series []series, ignoreFilter bool, err error) {
-	var (
-		start = query.Start.Truncate(blockSize)
-		end   = query.End.Truncate(blockSize).Add(blockSize)
-	)
-
-	metricNameTag := q.opts.tagOptions.MetricName()
-	for _, matcher := range query.TagMatchers {
-		if bytes.Equal(metricNameTag, matcher.Name) {
-			if matched, _ := regexp.Match(`^multi_\d+$`, matcher.Value); matched {
-				series, err = q.generateMultiSeriesMetrics(string(matcher.Value), start, end, time.Second*30, blockSize)
-=======
 ) (series []series, ignoreFilter bool, err error) {
 	var (
 		start = query.Start.Truncate(q.blockSize)
@@ -244,18 +212,13 @@
 		if bytes.Equal(metricNameTag, matcher.Name) {
 			if matched, _ := regexp.Match(`^multi_\d+$`, matcher.Value); matched {
 				series, err = q.generateMultiSeriesMetrics(string(matcher.Value), start, end)
->>>>>>> 83638309
 				return
 			}
 		}
 	}
 
 	ignoreFilter = true
-<<<<<<< HEAD
-	series, err = q.generateSingleSeriesMetrics(query, start, end, blockSize)
-=======
 	series, err = q.generateSingleSeriesMetrics(query, start, end)
->>>>>>> 83638309
 	return
 }
 
@@ -263,10 +226,6 @@
 	query *storage.FetchQuery,
 	start time.Time,
 	end time.Time,
-<<<<<<< HEAD
-	blockSize time.Duration,
-=======
->>>>>>> 83638309
 ) ([]series, error) {
 	var (
 		gens = []seriesGen{
@@ -282,11 +241,7 @@
 	defer q.Unlock()
 	rand.Seed(start.Unix())
 
-<<<<<<< HEAD
-	metricNameTag := q.opts.tagOptions.MetricName()
-=======
 	metricNameTag := q.iteratorOpts.tagOptions.MetricName()
->>>>>>> 83638309
 	for _, matcher := range query.TagMatchers {
 		// filter if name, otherwise return all.
 		if bytes.Equal(metricNameTag, matcher.Name) {
@@ -309,11 +264,7 @@
 			actualGens = make([]seriesGen, 0, count)
 			for i := 0; i < count; i++ {
 				actualGens = append(actualGens, seriesGen{
-<<<<<<< HEAD
-					res:  time.Second * 15,
-=======
 					res:  q.defaultResolution,
->>>>>>> 83638309
 					name: fmt.Sprintf("foo_%d", i),
 				})
 			}
@@ -332,8 +283,6 @@
 			parser.NewTag("__name__", gen.name),
 			parser.NewTag("foobar", "qux"),
 			parser.NewTag("name", gen.name),
-<<<<<<< HEAD
-=======
 		}
 
 		series, err := q.generateSeries(start, end, gen.res, tags)
@@ -369,7 +318,6 @@
 			parser.NewTag("id", strconv.Itoa(i)),
 			parser.NewTag("parity", strconv.Itoa(i%2)),
 			parser.NewTag("const", "x"),
->>>>>>> 83638309
 		}
 
 		series, err := q.generateSeries(start, end, q.defaultResolution, tags)
@@ -381,46 +329,6 @@
 	}
 
 	return seriesList, nil
-<<<<<<< HEAD
-}
-
-func (q *querier) generateMultiSeriesMetrics(
-	metricsName string,
-	start time.Time,
-	end time.Time,
-	resolution time.Duration,
-	blockSize time.Duration,
-) ([]series, error) {
-	suffix := strings.TrimPrefix(metricsName, "multi_")
-	seriesCount, err := strconv.Atoi(suffix)
-	if err != nil {
-		return nil, err
-	}
-
-	q.Lock()
-	defer q.Unlock()
-	rand.Seed(start.Unix())
-
-	seriesList := make([]series, 0, seriesCount)
-	for i := 0; i < seriesCount; i++ {
-		tags := parser.Tags{
-			parser.NewTag("__name__", metricsName),
-			parser.NewTag("id", strconv.Itoa(i)),
-			parser.NewTag("parity", strconv.Itoa(i%2)),
-			parser.NewTag("const", "x"),
-		}
-
-		series, err := generateSeries(start, end, blockSize, resolution, tags)
-		if err != nil {
-			return nil, err
-		}
-
-		seriesList = append(seriesList, series)
-	}
-
-	return seriesList, nil
-=======
->>>>>>> 83638309
 }
 
 // SearchCompressed fetches matching tags based on a query.
